// SPDX-License-Identifier: MIT
pragma solidity ^0.8.17;

import {
    OrderType,
    BasicOrderType
} from "../../contracts/lib/ConsiderationEnums.sol";

import {
    ConsiderationInterface
} from "../../contracts/interfaces/ConsiderationInterface.sol";

import {
    AdditionalRecipient,
    Order,
    OrderComponents,
    BasicOrderParameters
} from "../../contracts/lib/ConsiderationStructs.sol";

import { BaseOrderTest } from "./utils/BaseOrderTest.sol";

import {
    InvalidEthRecipient
} from "../../contracts/test/InvalidEthRecipient.sol";

import { TestERC721 } from "../../contracts/test/TestERC721.sol";

import { TestERC1155 } from "../../contracts/test/TestERC1155.sol";

import { TestERC20 } from "../../contracts/test/TestERC20.sol";

import { ArithmeticUtil } from "./utils/ArithmeticUtil.sol";

import {
    ConsiderationEventsAndErrors
} from "../../contracts/interfaces/ConsiderationEventsAndErrors.sol";

contract FulfillBasicOrderTest is BaseOrderTest, ConsiderationEventsAndErrors {
    using ArithmeticUtil for uint128;

    uint256 badIdentifier;
    address badToken;
    BasicOrderParameters basicOrderParameters;
    address payable invalidRecipientAddress;
    FuzzInputsCommon empty;

    struct FuzzInputsCommon {
        address zone;
        uint256 tokenId;
        uint128 paymentAmount;
        bytes32 zoneHash;
        uint256 salt;
        bool useConduit;
    }
    struct Context {
        ConsiderationInterface consideration;
        FuzzInputsCommon args;
        uint128 tokenAmount;
    }

    modifier validateInputs(Context memory context) {
        vm.assume(context.args.paymentAmount > 0);
        _;
    }

    modifier validateInputsWithAmount(Context memory context) {
        vm.assume(context.args.paymentAmount > 0);
        vm.assume(context.args.tokenId > 0);
        vm.assume(context.tokenAmount > 0);
        _;
    }

    function test(
        function(Context memory) external fn,
        Context memory context
    ) internal {
        try fn(context) {} catch (bytes memory reason) {
            assertPass(reason);
        }
    }

    function testBasicEthTo721(
        FuzzInputsCommon memory inputs
    ) public validateInputs(Context(consideration, inputs, 0)) {
        addErc721OfferItem(inputs.tokenId);
        addEthConsiderationItem(alice, inputs.paymentAmount);
        _configureBasicOrderParametersEthTo721(inputs);

        test(this.basicEthTo721, Context(consideration, inputs, 0));
        test(this.basicEthTo721, Context(referenceConsideration, inputs, 0));
    }

    function testBasicEthTo721Efficient(
        FuzzInputsCommon memory inputs
    ) public validateInputs(Context(consideration, inputs, 0)) {
        addErc721OfferItem(inputs.tokenId);
        addEthConsiderationItem(alice, inputs.paymentAmount);
        _configureBasicOrderParametersEthTo721(inputs);

        test(this.basicEthTo721Efficient, Context(consideration, inputs, 0));
        test(
            this.basicEthTo721Efficient,
            Context(referenceConsideration, inputs, 0)
        );
    }

    function testBasicEthTo721WithAdditionalRecipients(
        FuzzInputsCommon memory inputs,
        uint256 numAdditionalRecipients
    ) public validateInputs(Context(consideration, inputs, 0)) {
        vm.assume(numAdditionalRecipients > 0);
        vm.assume(inputs.paymentAmount < 10);
        uint256 finalAdditionalRecipients = numAdditionalRecipients % 10;

        addErc721OfferItem(inputs.tokenId);
        addEthConsiderationItem(alice, 1);

        AdditionalRecipient[]
            storage _additionalRecipients = additionalRecipients;
        for (uint256 i = 0; i < finalAdditionalRecipients; i++) {
            _additionalRecipients.push(
                AdditionalRecipient({
                    recipient: alice,
                    amount: inputs.paymentAmount
                })
            );
            addEthConsiderationItem(alice, inputs.paymentAmount);
        }
        _configureBasicOrderParametersEthTo721(inputs);
        basicOrderParameters.additionalRecipients = _additionalRecipients;
        basicOrderParameters.considerationAmount = 1;
        basicOrderParameters
            .totalOriginalAdditionalRecipients = finalAdditionalRecipients;
        basicOrderParameters.fulfillerConduitKey = inputs.useConduit
            ? conduitKeyOne
            : bytes32(0);

        test(
            this.basicEthTo721WithAdditionalRecipients,
            Context(consideration, inputs, 0)
        );
        test(
            this.basicEthTo721WithAdditionalRecipients,
            Context(referenceConsideration, inputs, 0)
        );
    }

    function testBasicEthTo721WithZone(
        FuzzInputsCommon memory inputs
    ) public validateInputs(Context(consideration, inputs, 0)) {
        inputs.zone = address(0);

        addErc721OfferItem(inputs.tokenId);
        addEthConsiderationItem(alice, inputs.paymentAmount);
        _configureBasicOrderParametersEthTo721(inputs);

        test(this.basicEthTo721, Context(consideration, inputs, 0));
        test(this.basicEthTo721, Context(referenceConsideration, inputs, 0));
    }

    function testBasicErc20To721(
        FuzzInputsCommon memory inputs
    ) public validateInputs(Context(consideration, inputs, 0)) {
        addErc721OfferItem(inputs.tokenId);
        addErc20ConsiderationItem(alice, inputs.paymentAmount);
        _configureBasicOrderParametersErc20To721(inputs);

        test(this.basicErc20To721, Context(consideration, inputs, 0));
        test(this.basicErc20To721, Context(referenceConsideration, inputs, 0));
    }

    function testRevertCancelledOrder(
        FuzzInputsCommon memory inputs
    ) public validateInputs(Context(consideration, inputs, 0)) {
        addErc721OfferItem(inputs.tokenId);
        addErc20ConsiderationItem(alice, inputs.paymentAmount);
        _configureBasicOrderParametersErc20To721(inputs);

        test(this.revertCancelledOrder, Context(consideration, inputs, 0));
        test(
            this.revertCancelledOrder,
            Context(referenceConsideration, inputs, 0)
        );
    }

    function testBasicEthTo1155(
        FuzzInputsCommon memory inputs,
        uint128 tokenAmount
    )
        public
        validateInputsWithAmount(Context(consideration, inputs, tokenAmount))
    {
        addErc1155OfferItem(inputs.tokenId, tokenAmount);
        addEthConsiderationItem(alice, inputs.paymentAmount);
        _configureBasicOrderParametersEthTo1155(inputs, tokenAmount);

        test(this.basicEthTo1155, Context(consideration, inputs, tokenAmount));
        test(
            this.basicEthTo1155,
            Context(referenceConsideration, inputs, tokenAmount)
        );
    }

    function testBasicErc20To1155(
        FuzzInputsCommon memory inputs,
        uint128 tokenAmount
    )
        public
        validateInputsWithAmount(Context(consideration, inputs, tokenAmount))
    {
        addErc1155OfferItem(inputs.tokenId, tokenAmount);
        addErc20ConsiderationItem(alice, inputs.paymentAmount);
        _configureBasicOrderParametersErc20To1155(inputs, tokenAmount);

        test(
            this.basicErc20To1155,
            Context(consideration, inputs, tokenAmount)
        );
        test(
            this.basicErc20To1155,
            Context(referenceConsideration, inputs, tokenAmount)
        );
    }

    function testFulfillBasicOrderRevertInvalidAdditionalRecipientsLength(
        uint256 fuzzTotalRecipients,
        uint256 fuzzAmountToSubtractFromTotalRecipients
    ) public {
        uint256 totalRecipients = fuzzTotalRecipients % 200;
        // Set amount to subtract from total recipients
        // to be at most totalRecipients.
        uint256 amountToSubtractFromTotalRecipients = totalRecipients > 0
            ? fuzzAmountToSubtractFromTotalRecipients % totalRecipients
            : 0;

        // Create basic order
        (
            Order memory myOrder,
            BasicOrderParameters memory _basicOrderParameters
        ) = prepareBasicOrder(1);

        // Add additional recipients
        _basicOrderParameters.additionalRecipients = new AdditionalRecipient[](
            totalRecipients
        );
        for (
            uint256 i = 0;
            i < _basicOrderParameters.additionalRecipients.length;
            i++
        ) {
            _basicOrderParameters.additionalRecipients[
                i
            ] = AdditionalRecipient({ recipient: alice, amount: 1 });
        }

        // Get the calldata that will be passed into fulfillOrder.
        bytes memory fulfillOrderCalldata = abi.encodeWithSelector(
            consideration.fulfillBasicOrder.selector,
            _basicOrderParameters
        );

        _performTestFulfillOrderRevertInvalidArrayLength(
            consideration,
            myOrder,
            fulfillOrderCalldata,
            // Order parameters starts at 0x44 relative to the start of the
            // order calldata because the order calldata starts with 0x20 bytes
            // for order calldata length, 0x04 bytes for selector, and 0x20
            // bytes until the start of order parameters.
            0x44,
            0x200,
            _basicOrderParameters.additionalRecipients.length,
            amountToSubtractFromTotalRecipients
        );
    }

    function testRevertDirtyUpperBitsForAdditionalRecipients() public {
        test(
            this.revertDirtyUpperBitsForAdditionalRecipients,
            Context(consideration, empty, 0)
        );
        test(
            this.revertDirtyUpperBitsForAdditionalRecipients,
            Context(referenceConsideration, empty, 0)
        );
    }

    function revertDirtyUpperBitsForAdditionalRecipients(
        Context memory context
    ) external stateless {
        // Create basic order
        (
            ,
            BasicOrderParameters memory _basicOrderParameters
        ) = prepareBasicOrder(1);

        // Add additional recipients
        _basicOrderParameters.additionalRecipients = new AdditionalRecipient[](
            4
        );
        for (uint256 i = 0; i < 4; i++) {
            _basicOrderParameters.additionalRecipients[
                i
            ] = AdditionalRecipient({ recipient: alice, amount: 1 });
        }

        // Get the calldata that will be passed into fulfillBasicOrder.
        bytes memory fulfillBasicOrderCalldata = abi.encodeWithSelector(
            consideration.fulfillBasicOrder.selector,
            _basicOrderParameters
        );

        _dirtyFirstAdditionalRecipient(fulfillBasicOrderCalldata);

        (bool success, ) = address(context.consideration).call(
            fulfillBasicOrderCalldata
        );

        require(!success, "Expected revert");
    }

    function testRevertUnusedItemParametersAddressSetOnNativeConsideration(
        FuzzInputsCommon memory inputs,
        uint128 tokenAmount,
        address _badToken
    )
        public
        validateInputsWithAmount(Context(consideration, inputs, tokenAmount))
    {
        vm.assume(_badToken != address(0));
        badToken = _badToken;

        addErc1155OfferItem(inputs.tokenId, tokenAmount);
        addEthConsiderationItem(alice, 100);
        test(
            this.revertUnusedItemParametersAddressSetOnNativeConsideration,
            Context(consideration, inputs, tokenAmount)
        );
        test(
            this.revertUnusedItemParametersAddressSetOnNativeConsideration,
            Context(referenceConsideration, inputs, tokenAmount)
        );
    }

    function revertUnusedItemParametersAddressSetOnNativeConsideration(
        Context memory context
    ) external stateless {
        test1155_1.mint(alice, context.args.tokenId, context.tokenAmount);

        considerationItems[0].token = badToken;

        _configureOrderParameters(
            alice,
            address(0),
            bytes32(0),
            globalSalt++,
            false
        );
        configureOrderComponents(context.consideration.getCounter(alice));

        bytes32 orderHash = context.consideration.getOrderHash(
            baseOrderComponents
        );

        bytes memory signature = signOrder(
            context.consideration,
            alicePk,
            orderHash
        );

        BasicOrderParameters
            memory _basicOrderParameters = toBasicOrderParameters(
                baseOrderComponents,
                BasicOrderType.ETH_TO_ERC1155_FULL_OPEN,
                signature
            );

        vm.expectRevert(abi.encodeWithSignature("UnusedItemParameters()"));
        context.consideration.fulfillBasicOrder{ value: 100 }(
            _basicOrderParameters
        );
    }

    function testRevertUnusedItemParametersIdentifierSetOnErc20Offer(
        FuzzInputsCommon memory inputs,
        uint128 tokenAmount,
        uint256 _badIdentifier
    )
        public
        validateInputsWithAmount(Context(consideration, inputs, tokenAmount))
    {
        vm.assume(_badIdentifier != 0);
        badIdentifier = _badIdentifier;

        addErc20OfferItem(100);
        addErc721ConsiderationItem(alice, inputs.tokenId);

        test(
            this.revertUnusedItemParametersIdentifierSetOnErc20Offer,
            Context(consideration, inputs, tokenAmount)
        );
        test(
            this.revertUnusedItemParametersIdentifierSetOnErc20Offer,
            Context(referenceConsideration, inputs, tokenAmount)
        );
    }

    function revertUnusedItemParametersIdentifierSetOnErc20Offer(
        Context memory context
    ) external stateless {
        test721_1.mint(address(this), context.args.tokenId);

        offerItems[0].identifierOrCriteria = 69;

        _configureOrderParameters(
            alice,
            address(0),
            bytes32(0),
            globalSalt++,
            false
        );
        configureOrderComponents(context.consideration.getCounter(alice));

        bytes32 orderHash = context.consideration.getOrderHash(
            baseOrderComponents
        );

        bytes memory signature = signOrder(
            context.consideration,
            alicePk,
            orderHash
        );

        BasicOrderParameters
            memory _basicOrderParameters = toBasicOrderParameters(
                baseOrderComponents,
                BasicOrderType.ERC721_TO_ERC20_FULL_OPEN,
                signature
            );

        vm.expectRevert(abi.encodeWithSignature("UnusedItemParameters()"));
        context.consideration.fulfillBasicOrder(_basicOrderParameters);
    }

    function testRevertBasicEthTo721ZeroAmount(
        FuzzInputsCommon memory inputs
    ) public validateInputs(Context(consideration, inputs, 0)) {
        addErc721OfferItem(inputs.tokenId);
        addErc20ConsiderationItem(alice, inputs.paymentAmount);
        _configureBasicOrderParametersEthTo721(inputs);

        test(
            this.revertBasicErc20To721ZeroAmount,
            Context(consideration, inputs, 0)
        );
        test(
            this.revertBasicErc20To721ZeroAmount,
            Context(referenceConsideration, inputs, 0)
        );
    }

    function revertBasicErc20To721ZeroAmount(
        Context memory context
    ) external stateless {
        test721_1.mint(alice, context.args.tokenId);

        considerationItems[0].startAmount = 0;
        considerationItems[0].endAmount = 0;

        _configureOrderParameters(
            alice,
            address(0),
            bytes32(0),
            globalSalt++,
            false
        );
        configureOrderComponents(context.consideration.getCounter(alice));

        bytes32 orderHash = context.consideration.getOrderHash(
            baseOrderComponents
        );

        bytes memory signature = signOrder(
            context.consideration,
            alicePk,
            orderHash
        );

        BasicOrderParameters
            memory _basicOrderParameters = toBasicOrderParameters(
                baseOrderComponents,
                BasicOrderType.ERC20_TO_ERC721_FULL_OPEN,
                signature
            );

        vm.expectRevert(abi.encodeWithSignature("MissingItemAmount()"));
        context.consideration.fulfillBasicOrder(_basicOrderParameters);
    }

    function testRevertInvalidEthRecipient(
        FuzzInputsCommon memory inputs
    ) public validateInputs(Context(consideration, inputs, 0)) {
        InvalidEthRecipient invalidRecipient = new InvalidEthRecipient();
        invalidRecipientAddress = payable(address(invalidRecipient));
        vm.deal(invalidRecipientAddress, UINT256_MAX);

        addErc721OfferItem(inputs.tokenId);
        addEthConsiderationItem(alice, inputs.paymentAmount);

        AdditionalRecipient[]
            storage _additionalRecipients = additionalRecipients;
        _additionalRecipients.push(
            AdditionalRecipient({
                recipient: invalidRecipientAddress,
                amount: 1
            })
        );
        addEthConsiderationItem(invalidRecipientAddress, 1);

        _configureBasicOrderParametersEthTo721(inputs);
        basicOrderParameters.additionalRecipients = _additionalRecipients;
        basicOrderParameters.considerationAmount = inputs.paymentAmount;
        basicOrderParameters.totalOriginalAdditionalRecipients = 1;

        test(this.revertInvalidEthRecipient, Context(consideration, inputs, 0));
    }

    function revertInvalidEthRecipient(
        Context memory context
    ) external stateless {
        test721_1.mint(alice, context.args.tokenId);

        configureOrderComponents(
            context.args.zone,
            context.args.zoneHash,
            context.args.salt,
            context.args.useConduit ? conduitKeyOne : bytes32(0)
        );
        uint256 counter = context.consideration.getCounter(alice);
        baseOrderComponents.counter = counter;

        bytes32 orderHash = context.consideration.getOrderHash(
            baseOrderComponents
        );

        bytes memory signature = signOrder(
            context.consideration,
            alicePk,
            orderHash
        );

        basicOrderParameters.signature = signature;

        bytes
            memory expectedRevert = "aaaaaaaaaaaaaaaaaaaaaaaaaaaaaaaaaaaaaaaaaaaaaaaaaaaaaaaaaaaaaaaaaaaaaaaaaaaaaaaaaaaaaaaaaaaaaaaaaaaaaaaaaaaaaaaaaaaaaaaaaaaaaaaaaaaaaaaaaaaaaaaaaaaaaaaaaaaaaaaaaaaaaaaaaaaaaaaaaaaaaaaaaaaaaaaaaaaaaaaaaaaaaaaaaaaaaaaaaaaaaaaaaaaaaaaaaaaaaaaaaaaaaaaaaaaaaaaaaaaaaaaaaaaaaaaaaaaaaaaaaaaaaaaaaaaaaaaaaaaaaaaaaaaaaaaaaaaaaaaaaaaaaaaaaaaaaaaaaaaaaaaaaaaaaaaaaaaaaaaaaaaaaaaaaaaaaaaaaaaaaaaaaaaaaaaaaaaaaaaaaaaaaaaaaaaaaaaaaaaaaaaaaaaaaaaaaaaaaaaaaaaaaaaaaaaaaaaaaaaaaaaaaaaaaaaaaaaaaaaaaaaaaaaaaaaaaaaaaaaaaaaaaaaaaaaaaaaaaaaaaaaaaaaaaaaaaaaaaaaaaaaaaaaaaaaaaaaaaaaaaaaaaaaaaaaaaaaaaaaaaaaaaaaaaaaaaaaaaaaaaaaaaaaaaaaaaaaaaaaaaaaaaaaaaaaaaaaaaaaaaaaaaaaaaaaaaaaaaaaaaaaaaaaaaaaaaaaaaaaaaaaaaaaaaaaaaaaaaaaaaaaaaaaaaaaaaaaaaaaaaaaaaaaaaaaaaaaaaaaaaaaaaaaaaaaaaaaaaaaaaaaaaaaaaaaaaaaaaaaaaaaaaaaaaaaaaaaaaaaaaaaaaaaaaaaaaaaaaaaaaaaaaaaaaaaaaaaaaaaaaaaaaaaaaaaaaaaaaaaaaaaaaaaaaaaaaaaaaaaaaaaaaaaaaaaaaaaaaaaaaaaaaaaaaaaaaaaaaaaaaaaaaaaaaaaaaaaaaaaaaaaaaaaaaaaaaaaaaaaaaaaaaaaaaaaaaaaaaaaaaaaaaaaaaaaaaaaaaaaaaaaaaaaaaaaaaaaaaaaaaaaaaaaaaaaaaaaaaaaaaaaaaaaaaaaaaaaaaaaaaaaaaaaaaaaaaaaaaaaaaaaaaaaaaaaaaaaaaaaaaaaaaaaaaaaaaaaaaaaaaaaaaaaaaaaaaaaaaaaaaaaaaaaaaaaaaaaaaaaaaaaaaaaaaaaaaaaaaaaaaaaaaaaaaaaaaaaaaaaaaaaaaaaaaaaaaaaaaaaaaaaaaaaaaaaaaaaaaaaaaaaaaaaaaaaaaaaaaaaaaaaaaaaaaaaaaaaaaaaaaaaaaaaaaaaaaaaaaaaaaaaaaaaaaaaaaaaaaaaaaaaaaaaaaaaaaaaaaaaaaaaaaaaaaaaaaaaaaaaaaaaaaaaaaaaaaaaaaaaaaaaaaaaaaaaaaaaaaaaaaaaaaaaaaaaaaaaaaaaaaaaaaaaaaaaaaaaaaaaaaaaaaaaaaaaaaaaaaaaaaaaaaaaaaaaaaaaaaaaaaaaaaaaaaaaaaaaaaaaaaaaaaaaaaaaaaaaaaaaaaaaaaaaaaaaaaaaaaaaaaaaaaaaaaaaaaaaaaaaaaaaaaaaaaaaaaaaaaaaaaaaaaaaaaaaaaaaaaaaaaaaaaaaaaaaaaaaaaaaaaaaaaaaaaaaaaaaaaaaaaaaaaaaaaaaaaaaaaaaaaaaaaaaaaaaaaaaaaaaaaaaaaaaaaaaaaaaaaaaaaaaaaaaaaaaaaaaaaaaaaaaaaaaaaaaaaaaaaaaaaaaaaaaaaaaaaaaaaaaaaaaaaaaaaaaaaaaaaaaaaaaaaaaaaaaaaaaaaaaaaaaaaaaaaaaaaaaaaaaaaaaaaaaaaaaaaaaaaaaaaaaaaaaaaaaaaaaaaaaaaaaaaaaaaaaaaaaaaaaaaaaaaaaaaaaaaaaaaaaaaaaaaaaaaaaaaaaaaaaaaaaaaaaaaaaaaaaaaaaaaaaaaaaaaaaaaaaaaaaaaaaaaaaaaaaaaaaaaaaaaaaaaaaaaaaaaaaaaaaaaaaaaaaaaaaaaaaaaaaaaaaaaaaaaaaaaaaaaaaaaaaaaaaaaaaaaaaaaaaaaaaaaaaaaaaaaaaaaaaaaaaaaaaaaaaaaaaaaaaaaaaaaaaaaaaaaaaaaaaaaaaaaaaaaaaaaaaaaaaaaaaaaaaaaaaaaaaaaaaaaaaaaaaaaaaaaaaaaaaaaaaaaaaaaaaaaaaaaaaaaaaaaaaaaaaaaaaaaaaaaaaaaaaaaaaaaaaaaaaaaaaaaaaaaaaaaaaaaaaaaaaaaaaaaaaaaaaaaaaaaaaaaaaaaaaaaaaaaaaaaaaaaaaaaaaaaaaaaaaaaaaaaaaaaaaaaaaaaaaaaaaaaaaaaaaaaaaaaaaaaaaaaaaaaaaaaaaaaaaaaaaaaaaaaaaaaaaaaaaaaaaaaaaaaaaaaaaaaaaaaaaaaaaaaaaaaaaaaaaaaaaaaaaaaaaaaaaaaaaaaaaaaaaaaaaaaaaaaaaaaaaaaaaaaaaaaaaaaaaaaaaaaaaaaaaaaaaaaaaaaaaaaaaaaaaaaaaaaaaaaaaaaaaaaaaaaaaaaaaaaaaaaaaaaaaaaaaaaaaaaaaaaaaaaaaaaaaaaaaaaaaaaaaaaaaaaaaaaaaaaaaaaaaaaaaaaaaaaaaaaaaaaaaaaaaaaaaaaaaaaaaaaaaaaaaaaaaaaaaaaaaaaaaaaaaaaaaaaaaaaaaaaaaaaaaaaaaaaaaaaaaaaaaaaaaaaaaaaaaaaaaaaaaaaaaaaaaaaaaaaaaaaaaaaaaaaaaaaaaaaaaaaaaaaaaaaaaaaaaaaaaaaaaaaaaaaaaaaaaaaaaaaaaaaaaaaaaaaaaaaaaaaaaaaaaaaaaaaaaaaaaaaaaaaaaaaaaaaaaaaaaaaaaaaaaaaaaaaaaaaaaaaaaaaaaaaaaaaaaaaaaaaaaaaaaaaaaaaaaaaaaaaaaaaaaaaaaaaaaaaaaaaaaaaaaaaaaaaaaaaaaaaaaaaaaaaaaaaaaaaaaaaaaaaaaaaaaaaaaaaaaaaaaaaaaaaaaaaaaaaaaaaaaaaaaaaaaaaaaaaaaaaaaaaaaaaaaaaaaaaaaaaaaaaaaaaaaaaaaaaaaaaaaaaaaaaaaaaaaaaaaaaaaaaaaaaaaaaaaaaaaaaaaaaaaaaaaaaaaaaaaaaaaaaaaaaaaaaaaaaaaaaaaaaaaaaaaaaaaaaaaaaaaaaaaaaaaaaaaaaaaaaaaaaaaaaaaaaaaaaaaaaaaaaaaaaaaaaaaaaaaaaaaaaaaaaaaaaaaaaaaaaaaaaaaaaaaaaaaaaaaaaaaaaaaaaaaaaaaaaaaaaaaaaaaaaaaaaaaaaaaaaaaaaaaaaaaaaaaaaaaaaaaaaaaaaaaaaaaaaaaaaaaaaaaaaaaaaaaaaaaaaaaaaaaaaaaaaaaaaaaaaaaaaaaaaaaaaaaaaaaaaaaaaaaaaaaaaaaaaaaaaaaaaaaaaaaaaaaaaaaaaaaaaaaaaaaaaaaaaaaaaaaaaaaaaaaaaaaaaaaaaaaaaaaaaaaaaaaaaaaaaaaaaaaaaaaaaaaaaaaaaaaaaaaaaaaaaaaaaaaaaaaaaaaaaaaaaaaaaaaaaaaaaaaaaaaaaaaaaaaaaaaaaaaaaaaaaaaaaaaaaaaaaaaaaaaaaaaaaaaaaaaaaaaaaaaaaaaaaaaaaaaaaaaaaaaaaaaaaaaaaaaaaaaaaaaaaaaaaaaaaaaaaaaaaaaaaaaaaaaaaaaaaaaaaaaaaaaaaaaaaaaaaaaaaaaaaaaaaaaaaaaaaaaaaaaaaaaaaaaaaaaaaaaaaaaaaaaaaaaaaaaaaaaaaaaaaaaaaaaaaaaaaaaaaaaaaaaaaaaaaaaaaaaaaaaaaaaaaaaaaaaaaaaaaaaaaaaaaaaaaaaaaaaaaaaaaaaaaaaaaaaaaaaaaaaaaaaaaaaaaaaaaaaaaaaaaaaaaaaaaaaaaaaaaaaaaaaaaaaaaaaaaaaaaaaaaaaaaaaaaaaaaaaaaaaaaaaaaaaaaaaaaaaaaaaaaaaaaaaaaaaaaaaaaaaaaaaaaaaaaaaaaaaaaaaaaaaaaaaaaaaaaaaaaaaaaaaaaaaaaaaaaaaaaaaaaaaaaaaaaaaaaaaaaaaaaaaaaaaaaaaaaaaaaaaaaaaaaaaaaaaaaaaaaaaaaaaaaaaaaaaaaaaaaaaaaaaaaaaaaaaaaaaaaaaaaaaaaaaaaaaaaaaaaaaaaaaaaaaaaaaaaaaaaaaaaaaaaaaaaaaaaaaaaaaaaaaaaaaaaaaaaaaaaaaaaaaaaaaaaaaaaaaaaaaaaaaaaaaaaaaaaaaaaaaaaaaaaaaaaaaaaaaaaaaaaaaaaaaaaaaaaaaaaaaaaaaaaaaaaaaaaaaaaaaaaaaaaaaaaaaaaaaaaaaaaaaaaaaaaaaaaaaaaaaaaaaaaaaaaaaaaaaaaaaaaaaaaaaaaaaaaaaaaaaaaaaaaaaaaaaaaaaaaaaaaaaaaaaaaaaaaaaaaaaaaaaaaaaaaaaaaaaaaaaaaaaaaaaaaaaaaaaaaaaaaaaaaaaaaaaaaaaaaaaaaaaaaaaaaaaaaaaaaaaaaaaaaaaaaaaaaaaaaaaaaaaaaaaaaaaaaaaaaaaaaaaaaaaaaaaaaaaaaaaaaaaaaaaaaaaaaaaaaaaaaaaaaaaaaaaaaaaaaaaaaaaaaaaaaaaaaaaaaaaaaaaaaaaaaaaaaaaaaaaaaaaaaaaaaaaaaaaaaaaaaaaaaaaaaaaaaaaaaaaaaaaaaaaaaaaaaaaaaaaaaaaaaaaaaaaaaaaaaaaaaaaaaaaaaaaaaaaaaaaaaaaaaaaaaaaaaaaaaaaaaaaaaaaaaaaaaaaaaaaaaaaaaaaaaaaaaaaaaaaaaaaaaaaaaaaaaaaaaaaaaaaaaaaaaaaaaaaaaaaaaaaaaaaaaaaaaaaaaaaaaaaaaaaaaaaaaaaaaaaaaaaaaaaaaaaaaaaaaaaaaaaaaaaaaaaaaaaaaaaaaaaaaaaaaaaaaaaaaaaaaaaaaaaaaaaaaaaaaaaaaaaaaaaaaaaaaaaaaaaaaaaaaaaaaaaaaaaaaaaaaaaaaaaaaaaaaaaaaaaaaaaa";

        vm.prank(invalidRecipientAddress);
        vm.expectRevert(expectedRevert);
        context.consideration.fulfillBasicOrder{ value: 10000000 }(
            basicOrderParameters
        );
    }

    function testRevertUnusedItemParametersIdentifierSetOnNativeConsideration(
        FuzzInputsCommon memory inputs,
        uint128 tokenAmount,
        uint256 _badIdentifier
    )
        public
        validateInputsWithAmount(Context(consideration, inputs, tokenAmount))
    {
        vm.assume(_badIdentifier != 0);
        badIdentifier = _badIdentifier;

        addErc1155OfferItem(inputs.tokenId, tokenAmount);
        addEthConsiderationItem(alice, 100);
        test(
            this.revertUnusedItemParametersIdentifierSetOnNativeConsideration,
            Context(consideration, inputs, tokenAmount)
        );
        test(
            this.revertUnusedItemParametersIdentifierSetOnNativeConsideration,
            Context(referenceConsideration, inputs, tokenAmount)
        );
    }

    function revertUnusedItemParametersIdentifierSetOnNativeConsideration(
        Context memory context
    ) external stateless {
        test1155_1.mint(alice, context.args.tokenId, context.tokenAmount);

        considerationItems[0].identifierOrCriteria = badIdentifier;

        _configureOrderParameters(
            alice,
            address(0),
            bytes32(0),
            globalSalt++,
            false
        );
        configureOrderComponents(context.consideration.getCounter(alice));

        bytes32 orderHash = context.consideration.getOrderHash(
            baseOrderComponents
        );

        bytes memory signature = signOrder(
            context.consideration,
            alicePk,
            orderHash
        );

        BasicOrderParameters
            memory _basicOrderParameters = toBasicOrderParameters(
                baseOrderComponents,
                BasicOrderType.ETH_TO_ERC1155_FULL_OPEN,
                signature
            );

        vm.expectRevert(abi.encodeWithSignature("UnusedItemParameters()"));
        context.consideration.fulfillBasicOrder{ value: 100 }(
            _basicOrderParameters
        );
    }

    function testRevertUnusedItemParametersAddressAndIdentifierSetOnNativeConsideration(
        FuzzInputsCommon memory inputs,
        uint128 tokenAmount,
        uint256 _badIdentifier,
        address _badToken
    )
        public
        validateInputsWithAmount(Context(consideration, inputs, tokenAmount))
    {
        vm.assume(_badIdentifier != 0 || _badToken != address(0));
        badIdentifier = _badIdentifier;
        badToken = _badToken;

        addErc1155OfferItem(inputs.tokenId, tokenAmount);
        addEthConsiderationItem(alice, 100);
        test(
            this
                .revertUnusedItemParametersAddressAndIdentifierSetOnNativeConsideration,
            Context(consideration, inputs, tokenAmount)
        );
        test(
            this
                .revertUnusedItemParametersAddressAndIdentifierSetOnNativeConsideration,
            Context(referenceConsideration, inputs, tokenAmount)
        );
    }

    function revertUnusedItemParametersAddressAndIdentifierSetOnNativeConsideration(
        Context memory context
    ) external stateless {
        test1155_1.mint(alice, context.args.tokenId, context.tokenAmount);

        considerationItems[0].identifierOrCriteria = badIdentifier;
        considerationItems[0].token = badToken;

        _configureOrderParameters(
            alice,
            address(0),
            bytes32(0),
            globalSalt++,
            false
        );
        configureOrderComponents(context.consideration.getCounter(alice));

        bytes32 orderHash = context.consideration.getOrderHash(
            baseOrderComponents
        );

        bytes memory signature = signOrder(
            context.consideration,
            alicePk,
            orderHash
        );

        BasicOrderParameters
            memory _basicOrderParameters = toBasicOrderParameters(
                baseOrderComponents,
                BasicOrderType.ETH_TO_ERC1155_FULL_OPEN,
                signature
            );

        vm.expectRevert(abi.encodeWithSignature("UnusedItemParameters()"));
        context.consideration.fulfillBasicOrder{ value: 100 }(
            _basicOrderParameters
        );
    }

    function testRevertUnusedItemParametersIdentifierSetOnErc20Consideration(
        FuzzInputsCommon memory inputs,
        uint128 tokenAmount,
        uint256 _badIdentifier
    )
        public
        validateInputsWithAmount(Context(consideration, inputs, tokenAmount))
    {
        vm.assume(_badIdentifier != 0);
        badIdentifier = _badIdentifier;

        addErc721OfferItem(inputs.tokenId);
        addErc20ConsiderationItem(alice, 100);
        test(
            this.revertUnusedItemParametersIdentifierSetOnErc20Consideration,
            Context(consideration, inputs, tokenAmount)
        );
        test(
            this.revertUnusedItemParametersIdentifierSetOnErc20Consideration,
            Context(referenceConsideration, inputs, tokenAmount)
        );
    }

    function revertCancelledOrder(Context memory context) external stateless {
        test721_1.mint(alice, context.args.tokenId);

        configureOrderComponents(
            context.args.zone,
            context.args.zoneHash,
            context.args.salt,
            context.args.useConduit ? conduitKeyOne : bytes32(0)
        );

        uint256 counter = context.consideration.getCounter(alice);
        baseOrderComponents.counter = counter;
        bytes32 orderHash = context.consideration.getOrderHash(
            baseOrderComponents
        );
        bytes memory signature = signOrder(
            context.consideration,
            alicePk,
            orderHash
        );
        basicOrderParameters.signature = signature;
        OrderComponents[] memory myBaseOrderComponents = new OrderComponents[](
            1
        );
        myBaseOrderComponents[0] = baseOrderComponents;

        vm.prank(alice);

<<<<<<< HEAD
        vm.expectEmit(false, true, true, true, address(context.consideration));
=======
        vm.expectEmit(false, true, true, false, address(context.consideration));
>>>>>>> 862c190c
        emit OrderCancelled(orderHash, alice, context.args.zone);
        context.consideration.cancel(myBaseOrderComponents);

        vm.expectRevert(
            abi.encodeWithSignature("OrderIsCancelled(bytes32)", orderHash)
        );
        context.consideration.fulfillBasicOrder(basicOrderParameters);
    }

    function revertUnusedItemParametersIdentifierSetOnErc20Consideration(
        Context memory context
    ) external stateless {
        test721_1.mint(alice, context.args.tokenId);

        considerationItems[0].identifierOrCriteria = badIdentifier;

        _configureOrderParameters(
            alice,
            address(0),
            bytes32(0),
            globalSalt++,
            false
        );
        configureOrderComponents(context.consideration.getCounter(alice));

        bytes32 orderHash = context.consideration.getOrderHash(
            baseOrderComponents
        );

        bytes memory signature = signOrder(
            context.consideration,
            alicePk,
            orderHash
        );

        BasicOrderParameters
            memory _basicOrderParameters = toBasicOrderParameters(
                baseOrderComponents,
                BasicOrderType.ERC20_TO_ERC721_FULL_OPEN,
                signature
            );

        vm.expectRevert(abi.encodeWithSignature("UnusedItemParameters()"));
        context.consideration.fulfillBasicOrder(_basicOrderParameters);
    }

    function testRevertInvalidTimestamp(
        FuzzInputsCommon memory inputs
    ) public validateInputs(Context(consideration, inputs, 0)) {
        addErc721OfferItem(inputs.tokenId);
        addEthConsiderationItem(alice, inputs.paymentAmount);
        _configureBasicOrderParametersEthTo721(inputs);

        basicOrderParameters.startTime = block.timestamp + 1 days;
        basicOrderParameters.endTime = block.timestamp + 2 days;

        test(this.revertInvalidTimestamp, Context(consideration, inputs, 0));
        test(
            this.revertInvalidTimestamp,
            Context(referenceConsideration, inputs, 0)
        );
    }

    function revertInvalidTimestamp(Context memory context) external stateless {
        test721_1.mint(alice, context.args.tokenId);

        _configureOrderParameters(
            alice,
            address(0),
            bytes32(0),
            globalSalt++,
            false
        );
        baseOrderComponents.startTime = block.timestamp + 1 days;
        baseOrderComponents.endTime = block.timestamp + 2 days;

        uint256 counter = context.consideration.getCounter(alice);
        baseOrderComponents.counter = counter;
        bytes32 orderHash = context.consideration.getOrderHash(
            baseOrderComponents
        );
        bytes memory signature = signOrder(
            context.consideration,
            alicePk,
            orderHash
        );

        basicOrderParameters.signature = signature;

        vm.expectRevert(
            abi.encodeWithSelector(
                ConsiderationEventsAndErrors.InvalidTime.selector,
                basicOrderParameters.startTime,
                basicOrderParameters.endTime
            )
        );
        context.consideration.fulfillBasicOrder{
            value: context.args.paymentAmount
        }(basicOrderParameters);
    }

    function testRevertMissingOriginalConsiderationItems(
        FuzzInputsCommon memory inputs
    ) public validateInputs(Context(consideration, inputs, 0)) {
        addErc721OfferItem(inputs.tokenId);
        addEthConsiderationItem(alice, inputs.paymentAmount);

        _configureBasicOrderParametersEthTo721(inputs);
        basicOrderParameters.considerationAmount = inputs.paymentAmount;
        basicOrderParameters.totalOriginalAdditionalRecipients = 5;

        test(
            this.revertMissingOriginalConsiderationItems,
            Context(consideration, inputs, 0)
        );
        test(
            this.revertMissingOriginalConsiderationItems,
            Context(referenceConsideration, inputs, 0)
        );
    }

    function revertMissingOriginalConsiderationItems(
        Context memory context
    ) external stateless {
        test721_1.mint(alice, context.args.tokenId);

        configureOrderComponents(
            context.args.zone,
            context.args.zoneHash,
            context.args.salt,
            bytes32(0)
        );
        uint256 counter = context.consideration.getCounter(alice);
        baseOrderComponents.counter = counter;

        bytes32 orderHash = context.consideration.getOrderHash(
            baseOrderComponents
        );
        bytes memory signature = signOrder(
            context.consideration,
            alicePk,
            orderHash
        );

        basicOrderParameters.signature = signature;

        vm.expectRevert(
            abi.encodeWithSelector(
                ConsiderationEventsAndErrors
                    .MissingOriginalConsiderationItems
                    .selector
            )
        );
        context.consideration.fulfillBasicOrder{
            value: context.args.paymentAmount
        }(basicOrderParameters);
    }

    function prepareBasicOrder(
        uint256 tokenId
    )
        internal
        returns (
            Order memory order,
            BasicOrderParameters memory _basicOrderParameters
        )
    {
        (Order memory _order, , ) = _prepareOrder(tokenId, 1);
        order = _order;
        _basicOrderParameters = toBasicOrderParameters(
            _order,
            BasicOrderType.ERC20_TO_ERC1155_FULL_OPEN
        );
    }

    function basicErc20To1155(Context memory context) external stateless {
        test1155_1.mint(alice, context.args.tokenId, context.tokenAmount);

        configureOrderComponents(
            context.args.zone,
            context.args.zoneHash,
            context.args.salt,
            context.args.useConduit ? conduitKeyOne : bytes32(0)
        );
        uint256 counter = context.consideration.getCounter(alice);
        baseOrderComponents.counter = counter;
        bytes32 orderHash = context.consideration.getOrderHash(
            baseOrderComponents
        );
        bytes memory signature = signOrder(
            context.consideration,
            alicePk,
            orderHash
        );

        basicOrderParameters.signature = signature;
        context.consideration.fulfillBasicOrder(basicOrderParameters);
        assertEq(
            context.tokenAmount,
            test1155_1.balanceOf(address(this), context.args.tokenId)
        );
    }

    function basicEthTo1155(Context memory context) external stateless {
        test1155_1.mint(alice, context.args.tokenId, context.tokenAmount);

        configureOrderComponents(
            context.args.zone,
            context.args.zoneHash,
            context.args.salt,
            context.args.useConduit ? conduitKeyOne : bytes32(0)
        );
        uint256 counter = context.consideration.getCounter(alice);
        baseOrderComponents.counter = counter;
        bytes32 orderHash = context.consideration.getOrderHash(
            baseOrderComponents
        );
        bytes memory signature = signOrder(
            context.consideration,
            alicePk,
            orderHash
        );

        basicOrderParameters.signature = signature;
        context.consideration.fulfillBasicOrder{
            value: context.args.paymentAmount
        }(basicOrderParameters);
        assertEq(
            context.tokenAmount,
            test1155_1.balanceOf(address(this), context.args.tokenId)
        );
    }

    function basicEthTo721(Context memory context) external stateless {
        test721_1.mint(alice, context.args.tokenId);

        configureOrderComponents(
            context.args.zone,
            context.args.zoneHash,
            context.args.salt,
            context.args.useConduit ? conduitKeyOne : bytes32(0)
        );
        uint256 counter = context.consideration.getCounter(alice);
        baseOrderComponents.counter = counter;
        bytes32 orderHash = context.consideration.getOrderHash(
            baseOrderComponents
        );
        bytes memory signature = signOrder(
            context.consideration,
            alicePk,
            orderHash
        );

        basicOrderParameters.signature = signature;
        context.consideration.fulfillBasicOrder{
            value: context.args.paymentAmount
        }(basicOrderParameters);
        assertEq(address(this), test721_1.ownerOf(context.args.tokenId));
    }

    function basicEthTo721Efficient(Context memory context) external stateless {
        test721_1.mint(alice, context.args.tokenId);

        configureOrderComponents(
            context.args.zone,
            context.args.zoneHash,
            context.args.salt,
            context.args.useConduit ? conduitKeyOne : bytes32(0)
        );
        uint256 counter = context.consideration.getCounter(alice);
        baseOrderComponents.counter = counter;
        bytes32 orderHash = context.consideration.getOrderHash(
            baseOrderComponents
        );
        bytes memory signature = signOrder(
            context.consideration,
            alicePk,
            orderHash
        );

        basicOrderParameters.signature = signature;
        context.consideration.fulfillBasicOrder_efficient_6GL6yc{
            value: context.args.paymentAmount
        }(basicOrderParameters);
        assertEq(address(this), test721_1.ownerOf(context.args.tokenId));
    }

    function basicEthTo721WithAdditionalRecipients(
        Context memory context
    ) external stateless {
        test721_1.mint(alice, context.args.tokenId);

        configureOrderComponents(
            context.args.zone,
            context.args.zoneHash,
            context.args.salt,
            context.args.useConduit ? conduitKeyOne : bytes32(0)
        );
        uint256 counter = context.consideration.getCounter(alice);
        baseOrderComponents.counter = counter;

        bytes32 orderHash = context.consideration.getOrderHash(
            baseOrderComponents
        );
        bytes memory signature = signOrder(
            context.consideration,
            alicePk,
            orderHash
        );

        basicOrderParameters.signature = signature;

        uint256 aliceBalanceBefore = alice.balance;

        context.consideration.fulfillBasicOrder{
            value: context.args.paymentAmount.mul(10000000)
        }(basicOrderParameters);

        uint256 aliceBalanceAfter = alice.balance;

        assertEq(address(this), test721_1.ownerOf(context.args.tokenId));
        assertEq(
            1 +
                (context.args.paymentAmount % 1000) *
                basicOrderParameters.additionalRecipients.length,
            aliceBalanceAfter - aliceBalanceBefore
        );
    }

    function basicErc20To721(Context memory context) external stateless {
        test721_1.mint(alice, context.args.tokenId);

        configureOrderComponents(
            context.args.zone,
            context.args.zoneHash,
            context.args.salt,
            context.args.useConduit ? conduitKeyOne : bytes32(0)
        );
        uint256 counter = context.consideration.getCounter(alice);
        baseOrderComponents.counter = counter;
        bytes32 orderHash = context.consideration.getOrderHash(
            baseOrderComponents
        );
        bytes memory signature = signOrder(
            context.consideration,
            alicePk,
            orderHash
        );

        basicOrderParameters.signature = signature;
        context.consideration.fulfillBasicOrder(basicOrderParameters);
        assertEq(
            context.args.paymentAmount.add(uint128(MAX_INT)),
            token1.balanceOf(address(alice))
        );
        assertEq(address(this), test721_1.ownerOf(context.args.tokenId));
    }

    function _configureBasicOrderParametersEthTo721(
        FuzzInputsCommon memory args
    ) internal {
        basicOrderParameters.considerationToken = address(0);
        basicOrderParameters.considerationIdentifier = 0;
        basicOrderParameters.considerationAmount = args.paymentAmount;
        basicOrderParameters.offerer = payable(alice);
        basicOrderParameters.zone = args.zone;
        basicOrderParameters.offerToken = address(test721_1);
        basicOrderParameters.offerIdentifier = args.tokenId;
        basicOrderParameters.offerAmount = 1;
        basicOrderParameters.basicOrderType = BasicOrderType
            .ETH_TO_ERC721_FULL_OPEN;
        basicOrderParameters.startTime = block.timestamp;
        basicOrderParameters.endTime = block.timestamp + 100;
        basicOrderParameters.zoneHash = args.zoneHash;
        basicOrderParameters.salt = args.salt;
        basicOrderParameters.offererConduitKey = args.useConduit
            ? conduitKeyOne
            : bytes32(0);
        basicOrderParameters.fulfillerConduitKey = bytes32(0);
        basicOrderParameters.totalOriginalAdditionalRecipients = 0;
        // additional recipients should always be empty
        // don't do signature;
    }

    function _configureBasicOrderParametersEthTo1155(
        FuzzInputsCommon memory args,
        uint128 amount
    ) internal {
        basicOrderParameters.considerationToken = address(0);
        basicOrderParameters.considerationIdentifier = 0;
        basicOrderParameters.considerationAmount = args.paymentAmount;
        basicOrderParameters.offerer = payable(alice);
        basicOrderParameters.zone = args.zone;
        basicOrderParameters.offerToken = address(test1155_1);
        basicOrderParameters.offerIdentifier = args.tokenId;
        basicOrderParameters.offerAmount = amount;
        basicOrderParameters.basicOrderType = BasicOrderType
            .ETH_TO_ERC1155_FULL_OPEN;
        basicOrderParameters.startTime = block.timestamp;
        basicOrderParameters.endTime = block.timestamp + 100;
        basicOrderParameters.zoneHash = args.zoneHash;
        basicOrderParameters.salt = args.salt;
        basicOrderParameters.offererConduitKey = args.useConduit
            ? conduitKeyOne
            : bytes32(0);
        basicOrderParameters.fulfillerConduitKey = bytes32(0);
        basicOrderParameters.totalOriginalAdditionalRecipients = 0;
        // additional recipients should always be empty
        // don't do signature;
    }

    function _configureBasicOrderParametersErc20To1155(
        FuzzInputsCommon memory args,
        uint128 amount
    ) internal {
        _configureBasicOrderParametersEthTo1155(args, amount);
        basicOrderParameters.considerationToken = address(token1);
        basicOrderParameters.basicOrderType = BasicOrderType
            .ERC20_TO_ERC1155_FULL_OPEN;
    }

    function _configureBasicOrderParametersErc20To721(
        FuzzInputsCommon memory args
    ) internal {
        _configureBasicOrderParametersEthTo721(args);
        basicOrderParameters.considerationToken = address(token1);
        basicOrderParameters.basicOrderType = BasicOrderType
            .ERC20_TO_ERC721_FULL_OPEN;
    }

    function configureOrderComponents(
        address zone,
        bytes32 zoneHash,
        uint256 salt,
        bytes32 conduitKey
    ) internal {
        baseOrderComponents.offerer = alice;
        baseOrderComponents.zone = zone;
        baseOrderComponents.offer = offerItems;
        baseOrderComponents.consideration = considerationItems;
        baseOrderComponents.orderType = OrderType.FULL_OPEN;
        baseOrderComponents.startTime = block.timestamp;
        baseOrderComponents.endTime = block.timestamp + 100;
        baseOrderComponents.zoneHash = zoneHash;
        baseOrderComponents.salt = salt;
        baseOrderComponents.conduitKey = conduitKey;
        // don't set counter
    }
}<|MERGE_RESOLUTION|>--- conflicted
+++ resolved
@@ -741,11 +741,7 @@
 
         vm.prank(alice);
 
-<<<<<<< HEAD
-        vm.expectEmit(false, true, true, true, address(context.consideration));
-=======
         vm.expectEmit(false, true, true, false, address(context.consideration));
->>>>>>> 862c190c
         emit OrderCancelled(orderHash, alice, context.args.zone);
         context.consideration.cancel(myBaseOrderComponents);
 
