--- conflicted
+++ resolved
@@ -26,14 +26,12 @@
 
 import { FuzzChecks } from "./FuzzChecks.sol";
 
+import { FuzzDerivers } from "./FuzzDerivers.sol";
+
 import { FuzzEngineLib } from "./FuzzEngineLib.sol";
-<<<<<<< HEAD
 
 import { FuzzHelpers } from "./FuzzHelpers.sol";
 
-=======
-import { FuzzDerivers } from "./FuzzDerivers.sol";
->>>>>>> cb807ed3
 import { FuzzSetup } from "./FuzzSetup.sol";
 
 /**
