// SPDX-License-Identifier: MIT
pragma solidity ^0.8.17;

import "forge-std/console.sol";
import { dumpExecutions } from "./DebugUtil.sol";
import { Test } from "forge-std/Test.sol";
import { FuzzExecutor } from "./FuzzExecutor.sol";
import { FuzzTestContext, MutationState } from "./FuzzTestContextLib.sol";
import { FuzzEngineLib } from "./FuzzEngineLib.sol";

import {
    MutationEligibilityLib,
    MutationHelpersLib
} from "./FuzzMutationHelpers.sol";

import {
    Fulfillment,
    AdvancedOrder,
    ConsiderationItem,
    CriteriaResolver,
    Execution,
    FulfillmentComponent,
    OfferItem,
    OrderComponents,
    OrderParameters,
    ReceivedItem,
    SpentItem
} from "seaport-sol/SeaportStructs.sol";

import { OrderDetails } from "seaport-sol/fulfillments/lib/Structs.sol";

import {
    AdvancedOrderLib,
    OrderParametersLib,
    ConsiderationItemLib,
    ItemType,
    BasicOrderType,
    ConsiderationItemLib
} from "seaport-sol/SeaportSol.sol";

import { EOASignature, SignatureMethod, Offerer } from "./FuzzGenerators.sol";

import { ItemType, OrderType, Side } from "seaport-sol/SeaportEnums.sol";

import { ContractOrderRebate } from "seaport-sol/SpaceEnums.sol";

import { LibPRNG } from "solady/src/utils/LibPRNG.sol";

import { FuzzInscribers } from "./FuzzInscribers.sol";
import { AdvancedOrdersSpaceGenerator } from "./FuzzGenerators.sol";

import { EIP1271Offerer } from "./EIP1271Offerer.sol";

import { FuzzDerivers } from "./FuzzDerivers.sol";

import { FuzzHelpers } from "./FuzzHelpers.sol";

import { CheckHelpers } from "./FuzzSetup.sol";

import {
    TestERC20 as TestERC20Strange
} from "../../../../contracts/test/TestERC20.sol";

import { ConduitChoice } from "seaport-sol/StructSpace.sol";

import {
    HashCalldataContractOfferer
} from "../../../../contracts/test/HashCalldataContractOfferer.sol";

import {
    HashValidationZoneOfferer
} from "../../../../contracts/test/HashValidationZoneOfferer.sol";

import {
    OffererZoneFailureReason
} from "../../../../contracts/test/OffererZoneFailureReason.sol";

interface TestERC20 {
    function approve(address spender, uint256 amount) external;
}

interface TestNFT {
    function setApprovalForAll(address operator, bool approved) external;
}

library MutationFilters {
    using FuzzEngineLib for FuzzTestContext;
    using FuzzHelpers for AdvancedOrder;
    using AdvancedOrderLib for AdvancedOrder;
    using FuzzDerivers for FuzzTestContext;
    using MutationHelpersLib for FuzzTestContext;

    function ineligibleWhenUnavailable(
        FuzzTestContext memory context,
        uint256 orderIndex
    ) internal pure returns (bool) {
        return !context.expectations.expectedAvailableOrders[orderIndex];
    }

    function ineligibleForOfferItemMissingApproval(
        AdvancedOrder memory order,
        uint256 orderIndex,
        FuzzTestContext memory context
    ) internal pure returns (bool) {
        if (ineligibleWhenUnavailable(context, orderIndex)) {
            return true;
        }

        bool locatedEligibleOfferItem;
        for (uint256 i = 0; i < order.parameters.offer.length; ++i) {
            OfferItem memory item = order.parameters.offer[i];
            if (
                !context.isFilteredOrNative(
                    item,
                    order.parameters.offerer,
                    order.parameters.conduitKey
                )
            ) {
                locatedEligibleOfferItem = true;
                break;
            }
        }

        if (!locatedEligibleOfferItem) {
            return true;
        }

        return false;
    }

    function ineligibleForCallerMissingApproval(
        AdvancedOrder memory order,
        uint256 orderIndex,
        FuzzTestContext memory context
    ) internal view returns (bool) {
        // The caller does not provide any items during match actions.
        bytes4 action = context.action();
        if (
            action == context.seaport.matchOrders.selector ||
            action == context.seaport.matchAdvancedOrders.selector
        ) {
            return true;
        }

        if (ineligibleWhenUnavailable(context, orderIndex)) {
            return true;
        }

        // On basic orders, the caller does not need ERC20 approvals when
        // accepting bids (as the offerer provides the ERC20 tokens).
        uint256 eligibleItemTotal = order.parameters.consideration.length;
        if (
            action == context.seaport.fulfillBasicOrder.selector ||
            action ==
            context.seaport.fulfillBasicOrder_efficient_6GL6yc.selector
        ) {
            if (order.parameters.offer[0].itemType == ItemType.ERC20) {
                eligibleItemTotal = 1;
            }
        }

        bool locatedEligibleOfferItem;
        for (uint256 i = 0; i < eligibleItemTotal; ++i) {
            ConsiderationItem memory item = order.parameters.consideration[i];
            if (!context.isFilteredOrNative(item)) {
                locatedEligibleOfferItem = true;
                break;
            }
        }

        if (!locatedEligibleOfferItem) {
            return true;
        }

        return false;
    }

    function ineligibleForInvalidMsgValue(
        FuzzTestContext memory context
    ) internal view returns (bool) {
        bytes4 action = context.action();
        if (
            action != context.seaport.fulfillBasicOrder.selector &&
            action !=
            context.seaport.fulfillBasicOrder_efficient_6GL6yc.selector
        ) {
            return true;
        }

        return false;
    }

    function ineligibleForInsufficientNativeTokens(
        FuzzTestContext memory context
    ) internal pure returns (bool) {
        if (context.expectations.expectedImpliedNativeExecutions != 0) {
            return true;
        }

        uint256 minimumRequired = context.expectations.minimumValue;

        if (minimumRequired == 0) {
            return true;
        }

        return false;
    }

    function ineligibleForNativeTokenTransferGenericFailure(
        FuzzTestContext memory context
    ) internal pure returns (bool) {
        if (context.expectations.expectedImpliedNativeExecutions == 0) {
            return true;
        }

        uint256 minimumRequired = context.expectations.minimumValue;

        if (minimumRequired == 0) {
            return true;
        }

        return false;
    }

    function ineligibleWhenNotAdvancedOrWithNoAvailableItems(
        FuzzTestContext memory context
    ) internal view returns (bool) {
        bytes4 action = context.action();

        if (
            action == context.seaport.fulfillAvailableOrders.selector ||
            action == context.seaport.matchOrders.selector ||
            action == context.seaport.fulfillOrder.selector ||
            action == context.seaport.fulfillBasicOrder.selector ||
            action ==
            context.seaport.fulfillBasicOrder_efficient_6GL6yc.selector
        ) {
            return true;
        }

        bool locatedItem;
        for (uint256 i = 0; i < context.executionState.orders.length; ++i) {
            if (ineligibleWhenUnavailable(context, i)) {
                continue;
            }

            AdvancedOrder memory order = context.executionState.previewedOrders[i];
            uint256 items = order.parameters.offer.length +
                order.parameters.consideration.length;
            if (items != 0) {
                locatedItem = true;
                break;
            }
        }

        if (!locatedItem) {
            return true;
        }

        return false;
    }

    function ineligibleWhenNotAdvanced(
        FuzzTestContext memory context
    ) internal view returns (bool) {
        bytes4 action = context.action();

        if (
            action == context.seaport.fulfillAvailableOrders.selector ||
            action == context.seaport.matchOrders.selector ||
            action == context.seaport.fulfillOrder.selector ||
            action == context.seaport.fulfillBasicOrder.selector ||
            action ==
            context.seaport.fulfillBasicOrder_efficient_6GL6yc.selector
        ) {
            return true;
        }

        return false;
    }

    function ineligibleForInvalidProof_Merkle(
        CriteriaResolver memory criteriaResolver,
        uint256 /* criteriaResolverIndex */,
        FuzzTestContext memory context
    ) internal view returns (bool) {
        if (
            ineligibleWhenNotAdvancedOrUnavailable(
                context,
                criteriaResolver.orderIndex
            )
        ) {
            return true;
        }

        if (criteriaResolver.criteriaProof.length == 0) {
            return true;
        }

        return false;
    }

    function ineligibleForInvalidProof_Wildcard(
        CriteriaResolver memory criteriaResolver,
        uint256 /* criteriaResolverIndex */,
        FuzzTestContext memory context
    ) internal view returns (bool) {
        if (
            ineligibleWhenNotAdvancedOrUnavailable(
                context,
                criteriaResolver.orderIndex
            )
        ) {
            return true;
        }

        if (criteriaResolver.criteriaProof.length != 0) {
            return true;
        }

        return false;
    }

    function ineligibleForOfferCriteriaResolverFailure(
        CriteriaResolver memory criteriaResolver,
        uint256 /* criteriaResolverIndex */,
        FuzzTestContext memory context
    ) internal view returns (bool) {
        if (
            ineligibleWhenNotAdvancedOrUnavailable(
                context,
                criteriaResolver.orderIndex
            )
        ) {
            return true;
        }

        if (criteriaResolver.side != Side.OFFER) {
            return true;
        }

        return false;
    }

    function ineligibleForConsiderationCriteriaResolverFailure(
        CriteriaResolver memory criteriaResolver,
        uint256 /* criteriaResolverIndex */,
        FuzzTestContext memory context
    ) internal view returns (bool) {
        if (
            ineligibleWhenNotAdvancedOrUnavailable(
                context,
                criteriaResolver.orderIndex
            )
        ) {
            return true;
        }

        if (criteriaResolver.side != Side.CONSIDERATION) {
            return true;
        }

        return false;
    }

    function ineligibleWhenNotAdvancedOrUnavailable(
        FuzzTestContext memory context,
        uint256 orderIndex
    ) internal view returns (bool) {
        if (ineligibleWhenNotAdvanced(context)) {
            return true;
        }

        if (ineligibleWhenUnavailable(context, orderIndex)) {
            return true;
        }

        return false;
    }

    function neverIneligible(
        FuzzTestContext memory /* context */
    ) internal pure returns (bool) {
        return false;
    }

    function ineligibleWhenContractOrder(
        AdvancedOrder memory order
    ) internal pure returns (bool) {
        return order.parameters.orderType == OrderType.CONTRACT;
    }

    function ineligibleWhenNotAvailableOrContractOrder(
        AdvancedOrder memory order,
        uint256 orderIndex,
        FuzzTestContext memory context
    ) internal pure returns (bool) {
        if (ineligibleWhenContractOrder(order)) {
            return true;
        }

        return ineligibleWhenUnavailable(context, orderIndex);
    }

    function ineligibleWhenNotContractOrder(
        AdvancedOrder memory order
    ) internal pure returns (bool) {
        return order.parameters.orderType != OrderType.CONTRACT;
    }

    function ineligibleWhenNotRestrictedOrder(
        AdvancedOrder memory order
    ) internal pure returns (bool) {
        return (order.parameters.orderType != OrderType.FULL_RESTRICTED &&
            order.parameters.orderType != OrderType.PARTIAL_RESTRICTED);
    }

    function ineligibleWhenNotAvailableOrNotContractOrder(
        AdvancedOrder memory order,
        uint256 orderIndex,
        FuzzTestContext memory context
    ) internal pure returns (bool) {
        if (ineligibleWhenNotContractOrder(order)) {
            return true;
        }

        return ineligibleWhenUnavailable(context, orderIndex);
    }

    function ineligibleWhenNotAvailableOrNotRestrictedOrder(
        AdvancedOrder memory order,
        uint256 orderIndex,
        FuzzTestContext memory context
    ) internal pure returns (bool) {
        if (ineligibleWhenNotRestrictedOrder(order)) {
            return true;
        }

        return ineligibleWhenUnavailable(context, orderIndex);
    }

    function ineligibleWhenNotActiveTime(
        AdvancedOrder memory order
    ) internal view returns (bool) {
        return (order.parameters.startTime > block.timestamp ||
            order.parameters.endTime <= block.timestamp);
    }

    function ineligibleWhenPastMaxFulfilled(
        uint256 orderIndex,
        FuzzTestContext memory context
    ) internal pure returns (bool) {
        uint256 remainingFulfillable = context.executionState.maximumFulfilled;

        if (remainingFulfillable == 0) {
            return true;
        }

        for (
            uint256 i = 0;
            i < context.expectations.expectedAvailableOrders.length;
            ++i
        ) {
            if (context.expectations.expectedAvailableOrders[i]) {
                remainingFulfillable -= 1;
            }

            if (remainingFulfillable == 0) {
                return orderIndex > i;
            }
        }

        return false;
    }

    function ineligibleWhenNotActiveTimeOrNotContractOrder(
        AdvancedOrder memory order,
        uint256 orderIndex,
        FuzzTestContext memory context
    ) internal view returns (bool) {
        // TODO: get more precise about when this is allowed or not
        if (context.advancedOrdersSpace.orders[orderIndex].rebate != ContractOrderRebate.NONE) {
            return true;
        }


        if (ineligibleWhenNotActiveTime(order)) {
            return true;
        }

        if (ineligibleWhenPastMaxFulfilled(orderIndex, context)) {
            return true;
        }

        return ineligibleWhenNotContractOrder(order);
    }

    function ineligibleWhenNotActiveTimeOrNotContractOrderOrNoOffer(
        AdvancedOrder memory order,
        uint256 orderIndex,
        FuzzTestContext memory context
    ) internal view returns (bool) {
        if (order.parameters.offer.length == 0) {
            return true;
        }

        return
            ineligibleWhenNotActiveTimeOrNotContractOrder(
                order,
                orderIndex,
                context
            );
    }

    function ineligibleWhenNotActiveTimeOrNotContractOrderOrNoConsideration(
        AdvancedOrder memory order,
        uint256 orderIndex,
        FuzzTestContext memory context
    ) internal view returns (bool) {
        if (order.parameters.consideration.length == 0) {
            return true;
        }

        return
            ineligibleWhenNotActiveTimeOrNotContractOrder(
                order,
                orderIndex,
                context
            );
    }

    function ineligibleForAnySignatureFailure(
        AdvancedOrder memory order,
        uint256 orderIndex,
        FuzzTestContext memory context
    ) internal view returns (bool) {
        if (
            ineligibleWhenNotAvailableOrContractOrder(
                order,
                orderIndex,
                context
            )
        ) {
            return true;
        }

        if (order.parameters.offerer == context.executionState.caller) {
            return true;
        }

        (bool isValidated, , , ) = context.seaport.getOrderStatus(
            context.executionState.orderHashes[orderIndex]
        );

        if (isValidated) {
            return true;
        }

        return false;
    }

    function ineligibleForEOASignature(
        AdvancedOrder memory order,
        uint256 orderIndex,
        FuzzTestContext memory context
    ) internal view returns (bool) {
        if (ineligibleForAnySignatureFailure(order, orderIndex, context)) {
            return true;
        }

        if (order.parameters.offerer.code.length != 0) {
            return true;
        }

        return false;
    }

    function ineligibleForFulfillmentIngestingFunctions(
        FuzzTestContext memory context
    ) internal view returns (bool) {
        bytes4 action = context.action();

        if (
            action == context.seaport.fulfillAdvancedOrder.selector ||
            action == context.seaport.fulfillOrder.selector ||
            action == context.seaport.fulfillBasicOrder.selector ||
            action ==
            context.seaport.fulfillBasicOrder_efficient_6GL6yc.selector
        ) {
            return true;
        }

        return false;
    }

    function ineligibleForBadContractSignature(
        AdvancedOrder memory order,
        uint256 orderIndex,
        FuzzTestContext memory context
    ) internal view returns (bool) {
        if (ineligibleForAnySignatureFailure(order, orderIndex, context)) {
            return true;
        }

        if (order.parameters.offerer.code.length == 0) {
            return true;
        }

        // TODO: this is overly restrictive but gets us to missing magic
        try EIP1271Offerer(payable(order.parameters.offerer)).is1271() returns (
            bool ok
        ) {
            if (!ok) {
                return true;
            }
        } catch {
            return true;
        }

        return false;
    }

    function ineligibleForConsiderationLengthNotEqualToTotalOriginal(
        AdvancedOrder memory order,
        uint256 orderIndex,
        FuzzTestContext memory context
    ) internal pure returns (bool) {
        if (!context.expectations.expectedAvailableOrders[orderIndex]) {
            return true;
        }

        if (order.parameters.orderType != OrderType.CONTRACT) {
            return true;
        }

        if (order.parameters.consideration.length == 0) {
            return true;
        }

        return false;
    }

    function ineligibleForMissingOriginalConsiderationItems(
        AdvancedOrder memory order,
        uint256 orderIndex,
        FuzzTestContext memory context
    ) internal pure returns (bool) {
        if (!context.expectations.expectedAvailableOrders[orderIndex]) {
            return true;
        }

        if (order.parameters.orderType == OrderType.CONTRACT) {
            return true;
        }

        if (order.parameters.consideration.length == 0) {
            return true;
        }

        return false;
    }

    // Determine if an order is unavailable, has been validated, has an offerer
    // with code, has an offerer equal to the caller, or is a contract order.
    function ineligibleForInvalidSignature(
        AdvancedOrder memory order,
        uint256 orderIndex,
        FuzzTestContext memory context
    ) internal view returns (bool) {
        if (ineligibleForEOASignature(order, orderIndex, context)) {
            return true;
        }

        if (order.signature.length != 64 && order.signature.length != 65) {
            return true;
        }

        return false;
    }

    function ineligibleForInvalidSigner(
        AdvancedOrder memory order,
        uint256 orderIndex,
        FuzzTestContext memory context
    ) internal view returns (bool) {
        if (ineligibleForEOASignature(order, orderIndex, context)) {
            return true;
        }

        bool validLength = order.signature.length < 837 &&
            order.signature.length > 63 &&
            ((order.signature.length - 35) % 32) < 2;
        if (!validLength) {
            return true;
        }

        return false;
    }

    function ineligibleForBadSignatureV(
        AdvancedOrder memory order,
        uint256 orderIndex,
        FuzzTestContext memory context
    ) internal view returns (bool) {
        if (ineligibleForEOASignature(order, orderIndex, context)) {
            return true;
        }

        if (order.signature.length != 65) {
            return true;
        }

        return false;
    }

    function ineligibleForInvalidTime(
        AdvancedOrder memory /* order */,
        uint256 /* orderIndex */,
        FuzzTestContext memory context
    ) internal view returns (bool) {
        bytes4 action = context.action();

        if (
            action == context.seaport.fulfillAvailableOrders.selector ||
            action == context.seaport.fulfillAvailableAdvancedOrders.selector
        ) {
            return true;
        }

        return false;
    }

    function ineligibleForInvalidConduit(
        AdvancedOrder memory order,
        uint256 orderIndex,
        FuzzTestContext memory context
    ) internal returns (bool) {
        bytes4 action = context.action();
        if (
            action == context.seaport.fulfillAvailableOrders.selector ||
            action == context.seaport.fulfillAvailableAdvancedOrders.selector
        ) {
            return true;
        }

        if (order.parameters.conduitKey == bytes32(0)) {
            return true;
        }

        // Note: We're speculatively applying the mutation here and slightly
        // breaking the rules. Make sure to undo this mutation.
        bytes32 oldConduitKey = order.parameters.conduitKey;
        context.executionState.previewedOrders[orderIndex].parameters.conduitKey = keccak256("invalid conduit");
        (
            Execution[] memory explicitExecutions,
            ,
            Execution[] memory implicitExecutionsPost,

        ) = context.getDerivedExecutions(context.executionState.value);

        // Look for invalid executions in explicit executions
        bool locatedInvalidConduitExecution;
        for (uint256 i; i < explicitExecutions.length; ++i) {
            if (
                explicitExecutions[i].conduitKey ==
                keccak256("invalid conduit") &&
                explicitExecutions[i].item.itemType != ItemType.NATIVE
            ) {
                locatedInvalidConduitExecution = true;
                break;
            }
        }

        // If we haven't found one yet, keep looking in implicit executions...
        if (!locatedInvalidConduitExecution) {
            for (uint256 i = 0; i < implicitExecutionsPost.length; ++i) {
                if (
                    implicitExecutionsPost[i].conduitKey ==
                    keccak256("invalid conduit") &&
                    implicitExecutionsPost[i].item.itemType != ItemType.NATIVE
                ) {
                    locatedInvalidConduitExecution = true;
                    break;
                }
            }
        }

        // Note: mutation is undone here as referenced above.
        context.executionState.previewedOrders[orderIndex].parameters.conduitKey = oldConduitKey;

        if (!locatedInvalidConduitExecution) {
            return true;
        }

        return false;
    }

    function ineligibleForBadFraction(
        AdvancedOrder memory order,
        uint256 orderIndex,
        FuzzTestContext memory context
    ) internal view returns (bool) {
        bytes4 action = context.action();

        if (
            action == context.seaport.fulfillOrder.selector ||
            action == context.seaport.fulfillAvailableOrders.selector ||
            action == context.seaport.fulfillBasicOrder.selector ||
            action ==
            context.seaport.fulfillBasicOrder_efficient_6GL6yc.selector ||
            action == context.seaport.matchOrders.selector
        ) {
            return true;
        }

        // TODO: In cases where an order is skipped since it's fully filled,
        // cancelled, or generation failed, it's still possible to get a bad
        // fraction error. We want to exclude cases where the time is wrong or
        // maximum fulfilled has already been met. (So this check is
        // over-excluding potentially eligible orders).
        return
            ineligibleWhenNotAvailableOrContractOrder(
                order,
                orderIndex,
                context
            );
    }

    function ineligibleForBadFraction_noFill(
        AdvancedOrder memory order,
        uint256 orderIndex,
        FuzzTestContext memory context
    ) internal view returns (bool) {
        bytes4 action = context.action();

        if (action == context.seaport.fulfillAvailableAdvancedOrders.selector) {
            return true;
        }

        return ineligibleForBadFraction(order, orderIndex, context);
    }

    function ineligibleForCannotCancelOrder(
        AdvancedOrder memory /* order */,
        uint256 /* orderIndex */,
        FuzzTestContext memory context
    ) internal view returns (bool) {
        bytes4 action = context.action();

        if (action != context.seaport.cancel.selector) {
            return true;
        }

        return false;
    }

    function ineligibleForOrderIsCancelled(
        AdvancedOrder memory order,
        uint256 /* orderIndex */,
        FuzzTestContext memory context
    ) internal view returns (bool) {
        bytes4 action = context.action();

        if (
            action == context.seaport.fulfillAvailableOrders.selector ||
            action == context.seaport.fulfillAvailableAdvancedOrders.selector
        ) {
            return true;
        }

        if (order.parameters.orderType == OrderType.CONTRACT) {
            return true;
        }

        return false;
    }

    function ineligibleForOrderAlreadyFilled(
        AdvancedOrder memory order,
        uint256 /* orderIndex */,
        FuzzTestContext memory context
    ) internal view returns (bool) {
        if (order.parameters.orderType == OrderType.CONTRACT) {
            return true;
        }

        bytes4 action = context.action();

        // TODO: verify whether match / matchAdvanced are actually ineligible
        if (
            action == context.seaport.fulfillAvailableOrders.selector ||
            action == context.seaport.fulfillAvailableAdvancedOrders.selector ||
            action == context.seaport.matchOrders.selector ||
            action == context.seaport.matchAdvancedOrders.selector ||
            action == context.seaport.fulfillBasicOrder.selector ||
            action ==
            context.seaport.fulfillBasicOrder_efficient_6GL6yc.selector
        ) {
            return true;
        }

        return false;
    }

    function ineligibleForBadFractionPartialContractOrder(
        AdvancedOrder memory order,
        uint256 orderIndex,
        FuzzTestContext memory context
    ) internal view returns (bool) {
        if (order.parameters.orderType != OrderType.CONTRACT) {
            return true;
        }

        if (ineligibleWhenNotAdvancedOrUnavailable(context, orderIndex)) {
            return true;
        }

        return false;
    }

    function ineligibleForInvalidFulfillmentComponentData(
        FuzzTestContext memory context
    ) internal view returns (bool) {
        if (ineligibleForFulfillmentIngestingFunctions(context)) {
            return true;
        }

        return false;
    }

    function ineligibleForMissingFulfillmentComponentOnAggregation(
        FuzzTestContext memory context
    ) internal view returns (bool) {
        if (ineligibleForFulfillmentIngestingFunctions(context)) {
            return true;
        }

        bytes4 action = context.action();

        if (
            action == context.seaport.matchOrders.selector ||
            action == context.seaport.matchAdvancedOrders.selector
        ) {
            return true;
        }

        return false;
    }

    function ineligibleForOfferAndConsiderationRequiredOnFulfillment(
        FuzzTestContext memory context
    ) internal view returns (bool) {
        if (ineligibleForFulfillmentIngestingFunctions(context)) {
            return true;
        }

        bytes4 action = context.action();

        if (
            action != context.seaport.matchOrders.selector &&
            action != context.seaport.matchAdvancedOrders.selector
        ) {
            return true;
        }

        return false;
    }

    function ineligibleForMismatchedFulfillmentOfferAndConsiderationComponents_Modified(
        FuzzTestContext memory context
    ) internal view returns (bool) {
        bytes4 action = context.action();

        if (
            action != context.seaport.matchAdvancedOrders.selector &&
            action != context.seaport.matchOrders.selector
        ) {
            return true;
        }

        if (context.executionState.fulfillments.length < 1) {
            return true;
        }

        FulfillmentComponent[] memory firstOfferComponents = (
            context.executionState.fulfillments[0].offerComponents
        );

        for (uint256 i = 0; i < firstOfferComponents.length; ++i) {
            FulfillmentComponent memory component = (firstOfferComponents[i]);
            if (
                context
                    .executionState
                    .orders[component.orderIndex]
                    .parameters
                    .offer.length <= component.itemIndex
            ) {
                return true;
            }
        }

        return false;
    }

    function ineligibleForMismatchedFulfillmentOfferAndConsiderationComponents_Swapped(
        FuzzTestContext memory context
    ) internal view returns (bool) {
        bytes4 action = context.action();

        if (
            action != context.seaport.matchAdvancedOrders.selector &&
            action != context.seaport.matchOrders.selector
        ) {
            return true;
        }

        if (context.executionState.fulfillments.length < 2) {
            return true;
        }

        FulfillmentComponent memory firstOfferComponent = (
            context.executionState.fulfillments[0].offerComponents[0]
        );

        SpentItem memory item = context
            .executionState
            .orderDetails[firstOfferComponent.orderIndex]
            .offer[firstOfferComponent.itemIndex];
        for (
            uint256 i = 1;
            i < context.executionState.fulfillments.length;
            ++i
        ) {
            FulfillmentComponent memory considerationComponent = (
                context.executionState.fulfillments[i].considerationComponents[
                    0
                ]
            );

            ReceivedItem memory compareItem = context
                .executionState
                .orderDetails[considerationComponent.orderIndex]
                .consideration[considerationComponent.itemIndex];
            if (
                item.itemType != compareItem.itemType ||
                item.token != compareItem.token ||
                item.identifier != compareItem.identifier
            ) {
                return false;
            }
        }

        return true;
    }

    function ineligibleForMissingItemAmount_OfferItem_FulfillAvailable(
        FuzzTestContext memory context
    ) internal view returns (bool) {
        bytes4 action = context.action();
        if (
            action != context.seaport.fulfillAvailableAdvancedOrders.selector &&
            action != context.seaport.fulfillAvailableOrders.selector
        ) {
            return true;
        }

        for (
            uint256 i;
            i < context.executionState.offerFulfillments.length;
            i++
        ) {
            FulfillmentComponent memory fulfillmentComponent = context
                .executionState
                .offerFulfillments[i][0];

            if (
                context
                    .executionState
                    .orders[fulfillmentComponent.orderIndex]
                    .parameters
                    .offer.length <= fulfillmentComponent.itemIndex
            ) {
                return true;
            }

            if (
                context
                    .executionState
                    .orderDetails[fulfillmentComponent.orderIndex]
                    .offer[fulfillmentComponent.itemIndex]
                    .itemType != ItemType.ERC721
            ) {
                if (
                    context.expectations.expectedAvailableOrders[
                        fulfillmentComponent.orderIndex
                    ]
                ) {
                    return false;
                }
            }
        }

        return true;
    }

    function ineligibleForMissingItemAmount_OfferItem_Match(
        FuzzTestContext memory /* context */
    ) internal pure returns (bool) {
        return true;
    }

    function ineligibleForMissingItemAmount_OfferItem(
        AdvancedOrder memory order,
        uint256 /* orderIndex */,
        FuzzTestContext memory context
    ) internal view returns (bool) {
        bytes4 action = context.action();
        if (
            action == context.seaport.fulfillAvailableAdvancedOrders.selector ||
            action == context.seaport.fulfillAvailableOrders.selector ||
            action == context.seaport.matchAdvancedOrders.selector ||
            action == context.seaport.matchOrders.selector
        ) {
            return true;
        }

        if (
            action == context.seaport.fulfillBasicOrder.selector ||
            action ==
            context.seaport.fulfillBasicOrder_efficient_6GL6yc.selector
        ) {
            if (
                order.parameters.consideration[0].itemType == ItemType.ERC721 ||
                order.parameters.consideration[0].itemType == ItemType.ERC1155
            ) {
                uint256 totalConsiderationAmount;
                for (
                    uint256 i = 1;
                    i < order.parameters.consideration.length;
                    ++i
                ) {
                    totalConsiderationAmount += order
                        .parameters
                        .consideration[i]
                        .startAmount;
                }

                if (totalConsiderationAmount > 0) {
                    return true;
                }
            }
        }

        if (order.parameters.offer.length == 0) {
            return true;
        }

        // At least one offer item must be native, ERC20, or ERC1155
        bool hasValidItem;
        for (uint256 i; i < order.parameters.offer.length; i++) {
            OfferItem memory item = order.parameters.offer[i];
            if (
                item.itemType != ItemType.ERC721 &&
                item.itemType != ItemType.ERC721_WITH_CRITERIA
            ) {
                hasValidItem = true;
                break;
            }
        }
        if (!hasValidItem) {
            return true;
        }

        // Offerer must not also be consideration recipient for all items
        bool offererIsNotRecipient;
        for (uint256 i; i < order.parameters.consideration.length; i++) {
            ConsiderationItem memory item = order.parameters.consideration[i];
            if (item.recipient != order.parameters.offerer) {
                offererIsNotRecipient = true;
                break;
            }
        }
        if (!offererIsNotRecipient) {
            return true;
        }

        return false;
    }

    function ineligibleForMissingItemAmount_ConsiderationItem(
        AdvancedOrder memory /* order */,
        uint256 orderIndex,
        FuzzTestContext memory context
    ) internal pure returns (bool) {
        // Order must be available
        if (!context.expectations.expectedAvailableOrders[orderIndex]) {
            return true;
        }

        // Order must have at least one offer item
        if (context.executionState.previewedOrders[orderIndex].parameters.offer.length < 1) {
            return true;
        }

        // At least one consideration item must be native, ERC20, or ERC1155
        bool hasValidItem;
        for (uint256 i; i < context.executionState.previewedOrders[orderIndex].parameters.consideration.length; i++) {
            ConsiderationItem memory item = context.executionState.previewedOrders[orderIndex].parameters.consideration[i];
            if (
                item.itemType != ItemType.ERC721 &&
                item.itemType != ItemType.ERC721_WITH_CRITERIA
            ) {
                hasValidItem = true;
                break;
            }
        }
        if (!hasValidItem) {
            return true;
        }

        return false;
    }

    function ineligibleForNoContract(
        FuzzTestContext memory context
    ) internal view returns (bool) {
        bytes4 action = context.action();

        // Can't be one of the fulfillAvailable actions.
        if (
            action == context.seaport.fulfillAvailableOrders.selector ||
            action == context.seaport.fulfillAvailableAdvancedOrders.selector
        ) {
            return true;
        }

        // One non-native execution is necessary.
        for (
            uint256 i;
            i < context.expectations.expectedExplicitExecutions.length;
            i++
        ) {
            if (
                context.expectations.expectedExplicitExecutions[i].item.token !=
                address(0)
            ) {
                return false;
            }
        }

        return true;
    }

    function ineligibleForUnusedItemParameters_Token(
        AdvancedOrder memory order,
        uint256 /* orderIndex */,
        FuzzTestContext memory context
    ) internal view returns (bool) {
        // Reverts with MismatchedFulfillmentOfferAndConsiderationComponents(uint256)
        bytes4 action = context.action();
        if (
            action == context.seaport.fulfillAvailableAdvancedOrders.selector ||
            action == context.seaport.fulfillAvailableOrders.selector ||
            action == context.seaport.matchAdvancedOrders.selector ||
            action == context.seaport.matchOrders.selector
        ) {
            return true;
        }

        for (uint256 i; i < order.parameters.offer.length; i++) {
            OfferItem memory item = order.parameters.offer[i];
            if (item.itemType == ItemType.NATIVE) {
                return false;
            }
        }
        for (uint256 i; i < order.parameters.consideration.length; i++) {
            ConsiderationItem memory item = order.parameters.consideration[i];
            if (item.itemType == ItemType.NATIVE) {
                return false;
            }
        }

        return true;
    }

    function ineligibleWhenOrderHasRebates(
        AdvancedOrder memory order,
        uint256 orderIndex,
        FuzzTestContext memory context
    ) internal pure returns (bool) {
        if (order.parameters.orderType == OrderType.CONTRACT) {
            if (
                context.executionState.orderDetails[orderIndex].offer.length != order.parameters.offer.length ||
                context.executionState.orderDetails[orderIndex].consideration.length != order.parameters.consideration.length
            ) {
                return true;
            }
        }

        return false;
    }

    function ineligibleForUnusedItemParameters_Identifier(
        AdvancedOrder memory order,
        uint256 orderIndex,
        FuzzTestContext memory context
    ) internal view returns (bool) {
        // Reverts with MismatchedFulfillmentOfferAndConsiderationComponents(uint256)
        bytes4 action = context.action();
        if (
            action == context.seaport.fulfillAvailableAdvancedOrders.selector ||
            action == context.seaport.fulfillAvailableOrders.selector ||
            action == context.seaport.matchAdvancedOrders.selector ||
            action == context.seaport.matchOrders.selector
        ) {
            return true;
        }

        if (ineligibleWhenOrderHasRebates(order, orderIndex, context)) {
            return true;
        }

        for (uint256 i; i < order.parameters.consideration.length; i++) {
            ConsiderationItem memory item = order.parameters.consideration[i];
            if (
                item.itemType == ItemType.ERC20 ||
                item.itemType == ItemType.NATIVE
            ) {
                return false;
            }
        }

        return true;
    }

<<<<<<< HEAD
    function ineligibleForInvalidERC721TransferAmount(
=======

    function ineligibleForConsiderationNotMet(
>>>>>>> 79635577
        AdvancedOrder memory order,
        uint256 orderIndex,
        FuzzTestContext memory context
    ) internal view returns (bool) {
<<<<<<< HEAD
        bytes4 action = context.action();
        if (
            action == context.seaport.fulfillAvailableAdvancedOrders.selector ||
            action == context.seaport.matchAdvancedOrders.selector ||
            action == context.seaport.fulfillAdvancedOrder.selector
=======
        // Method must be fulfill or match
        bytes4 action = context.action();
        if (
            action != context.seaport.fulfillAvailableAdvancedOrders.selector &&
            action != context.seaport.fulfillAvailableOrders.selector &&
            action != context.seaport.matchAdvancedOrders.selector &&
            action != context.seaport.matchOrders.selector
>>>>>>> 79635577
        ) {
            return true;
        }

<<<<<<< HEAD
=======
        // TODO: Probably overfiltering
        if (order.numerator != order.denominator) {
            return true;
        }

        // Must not be a contract order
        if (order.parameters.orderType == OrderType.CONTRACT) {
            return true;
        }

        // Order must be available
>>>>>>> 79635577
        if (!context.expectations.expectedAvailableOrders[orderIndex]) {
            return true;
        }

<<<<<<< HEAD
        if (ineligibleWhenOrderHasRebates(order, orderIndex, context)) {
            return true;
        }

        for (uint256 i; i < order.parameters.offer.length; i++) {
            OfferItem memory item = order.parameters.offer[i];
            if (
                item.itemType == ItemType.ERC721 ||
                item.itemType == ItemType.ERC721_WITH_CRITERIA
            ) {
                return false;
            }
        }
        for (uint256 i; i < order.parameters.consideration.length; i++) {
            ConsiderationItem memory item = order.parameters.consideration[i];
            if (
                item.itemType == ItemType.ERC721 ||
                item.itemType == ItemType.ERC721_WITH_CRITERIA
            ) {
                return false;
            }
        }

        return true;
=======
        // Order must have at least one consideration item
        if (order.parameters.consideration.length == 0) {
            return true;
        }
        
        return false;
    }

    function ineligibleForPartialFillsNotEnabledForOrder(
        AdvancedOrder memory order,
        uint256 orderIndex,
        FuzzTestContext memory context
    ) internal view returns (bool) {
        // Exclude methods that don't support partial fills
        bytes4 action = context.action();
        if (
            action == context.seaport.fulfillAvailableOrders.selector ||
            action == context.seaport.matchOrders.selector ||
            action == context.seaport.fulfillOrder.selector ||
            action == context.seaport.fulfillBasicOrder.selector ||
            action ==
            context.seaport.fulfillBasicOrder_efficient_6GL6yc.selector
        ) {
            return true;
        }

        // Exclude partial and contract orders
        if (
            order.parameters.orderType == OrderType.PARTIAL_OPEN ||
            order.parameters.orderType == OrderType.PARTIAL_RESTRICTED ||
            order.parameters.orderType == OrderType.CONTRACT
        ) {
            return true;
        }

        // Order must be available
        if (!context.expectations.expectedAvailableOrders[orderIndex]) {
            return true;
        }

        return false;
>>>>>>> 79635577
    }
}

contract FuzzMutations is Test, FuzzExecutor {
    using FuzzEngineLib for FuzzTestContext;
    using MutationEligibilityLib for FuzzTestContext;
    using AdvancedOrderLib for AdvancedOrder;
    using FuzzHelpers for AdvancedOrder;
    using OrderParametersLib for OrderParameters;
    using FuzzDerivers for FuzzTestContext;
    using FuzzInscribers for AdvancedOrder;
    using CheckHelpers for FuzzTestContext;
    using MutationHelpersLib for FuzzTestContext;
    using MutationFilters for FuzzTestContext;
    using ConsiderationItemLib for ConsiderationItem;

    function mutation_invalidContractOrderRatifyReverts(
        FuzzTestContext memory context,
        MutationState memory mutationState
    ) external {
        AdvancedOrder memory order = mutationState.selectedOrder;
        bytes32 orderHash = mutationState.selectedOrderHash;

        HashCalldataContractOfferer(payable(order.parameters.offerer))
            .setFailureReason(
                orderHash,
                OffererZoneFailureReason.ContractOfferer_ratifyReverts
            );

        exec(context);
    }

    function mutation_invalidContractOrderInvalidMagicValue(
        FuzzTestContext memory context,
        MutationState memory mutationState
    ) external {
        AdvancedOrder memory order = mutationState.selectedOrder;
        bytes32 orderHash = mutationState.selectedOrderHash;

        HashCalldataContractOfferer(payable(order.parameters.offerer))
            .setFailureReason(
                orderHash,
                OffererZoneFailureReason.ContractOfferer_InvalidMagicValue
            );

        exec(context);
    }

    function mutation_invalidRestrictedOrderReverts(
        FuzzTestContext memory context,
        MutationState memory mutationState
    ) external {
        AdvancedOrder memory order = mutationState.selectedOrder;
        bytes32 orderHash = mutationState.selectedOrderHash;

        HashValidationZoneOfferer(payable(order.parameters.zone))
            .setFailureReason(orderHash, OffererZoneFailureReason.Zone_reverts);

        exec(context);
    }

    function mutation_invalidRestrictedOrderInvalidMagicValue(
        FuzzTestContext memory context,
        MutationState memory mutationState
    ) external {
        AdvancedOrder memory order = mutationState.selectedOrder;
        bytes32 orderHash = mutationState.selectedOrderHash;

        HashValidationZoneOfferer(payable(order.parameters.zone))
            .setFailureReason(
                orderHash,
                OffererZoneFailureReason.Zone_InvalidMagicValue
            );

        exec(context);
    }

    function mutation_invalidContractOrderInsufficientMinimumReceived(
        FuzzTestContext memory context,
        MutationState memory mutationState
    ) external {
        AdvancedOrder memory order = mutationState.selectedOrder;
        bytes32 orderHash = mutationState.selectedOrderHash;

        HashCalldataContractOfferer offerer = HashCalldataContractOfferer(
            payable(order.parameters.offerer)
        );

        offerer.setFailureReason(
            orderHash,
            OffererZoneFailureReason.ContractOfferer_InsufficientMinimumReceived
        );

        // TODO: operate on a fuzzed item (this is always the first item)
        offerer.addItemAmountMutation(
            Side.OFFER,
            0,
            order.parameters.offer[0].startAmount - 1,
            orderHash
        );

        exec(context);
    }

    function mutation_invalidContractOrderOfferAmountMismatch(
        FuzzTestContext memory context,
        MutationState memory mutationState
    ) external {
        uint256 orderIndex = mutationState.selectedOrderIndex;
        AdvancedOrder memory order = context.executionState.orders[orderIndex];

        order.parameters.offer[0].startAmount = 1;
        order.parameters.offer[0].endAmount = 2;

        exec(context);
    }

    function mutation_invalidContractOrderIncorrectMinimumReceived(
        FuzzTestContext memory context,
        MutationState memory mutationState
    ) external {
        AdvancedOrder memory order = mutationState.selectedOrder;
        bytes32 orderHash = mutationState.selectedOrderHash;

        HashCalldataContractOfferer offerer = HashCalldataContractOfferer(
            payable(order.parameters.offerer)
        );

        offerer.setFailureReason(
            orderHash,
            OffererZoneFailureReason.ContractOfferer_IncorrectMinimumReceived
        );

        // TODO: operate on a fuzzed item (this always operates on the last item)
        offerer.addDropItemMutation(
            Side.OFFER,
            order.parameters.offer.length - 1,
            orderHash
        );

        exec(context);
    }

    function mutation_invalidContractOrderConsiderationAmountMismatch(
        FuzzTestContext memory context,
        MutationState memory mutationState
    ) external {
        uint256 orderIndex = mutationState.selectedOrderIndex;
        AdvancedOrder memory order = context.executionState.orders[orderIndex];

        order.parameters.consideration[0].startAmount =
            order.parameters.consideration[0].endAmount +
            1;

        exec(context);
    }

    function mutation_invalidContractOrderExcessMaximumSpent(
        FuzzTestContext memory context,
        MutationState memory mutationState
    ) external {
        AdvancedOrder memory order = mutationState.selectedOrder;
        bytes32 orderHash = mutationState.selectedOrderHash;

        HashCalldataContractOfferer offerer = HashCalldataContractOfferer(
            payable(order.parameters.offerer)
        );

        offerer.setFailureReason(
            orderHash,
            OffererZoneFailureReason.ContractOfferer_ExcessMaximumSpent
        );

        offerer.addExtraItemMutation(
            Side.CONSIDERATION,
            ReceivedItem({
                itemType: ItemType.NATIVE,
                token: address(0),
                identifier: 0,
                amount: 1,
                recipient: payable(order.parameters.offerer)
            }),
            orderHash
        );

        exec(context);
    }

    function mutation_invalidContractOrderIncorrectMaximumSpent(
        FuzzTestContext memory context,
        MutationState memory mutationState
    ) external {
        AdvancedOrder memory order = mutationState.selectedOrder;
        bytes32 orderHash = mutationState.selectedOrderHash;

        HashCalldataContractOfferer offerer = HashCalldataContractOfferer(
            payable(order.parameters.offerer)
        );

        offerer.setFailureReason(
            orderHash,
            OffererZoneFailureReason.ContractOfferer_IncorrectMaximumSpent
        );

        // TODO: operate on a fuzzed item (this is always the first item)
        offerer.addItemAmountMutation(
            Side.CONSIDERATION,
            0,
            order.parameters.consideration[0].startAmount + 1,
            orderHash
        );

        exec(context);
    }

    function mutation_offerItemMissingApproval(
        FuzzTestContext memory context,
        MutationState memory mutationState
    ) external {
        AdvancedOrder memory order = mutationState.selectedOrder;

        // TODO: pick a random item (this always picks the first one)
        OfferItem memory item;
        for (uint256 i = 0; i < order.parameters.offer.length; ++i) {
            item = order.parameters.offer[i];
            if (
                !context.isFilteredOrNative(
                    item,
                    order.parameters.offerer,
                    order.parameters.conduitKey
                )
            ) {
                break;
            }
        }

        address approveTo = context.getApproveTo(order.parameters);
        vm.prank(order.parameters.offerer);
        if (item.itemType == ItemType.ERC20) {
            TestERC20(item.token).approve(approveTo, 0);
        } else {
            TestNFT(item.token).setApprovalForAll(approveTo, false);
        }

        exec(context);
    }

    function mutation_callerMissingApproval(
        FuzzTestContext memory context,
        MutationState memory mutationState
    ) external {
        AdvancedOrder memory order = mutationState.selectedOrder;

        // TODO: pick a random item (this always picks the first one)
        ConsiderationItem memory item;
        for (uint256 i = 0; i < order.parameters.consideration.length; ++i) {
            item = order.parameters.consideration[i];
            if (!context.isFilteredOrNative(item)) {
                break;
            }
        }

        address approveTo = context.getApproveTo();
        vm.prank(context.executionState.caller);
        if (item.itemType == ItemType.ERC20) {
            TestERC20(item.token).approve(approveTo, 0);
        } else {
            TestNFT(item.token).setApprovalForAll(approveTo, false);
        }

        exec(context);
    }

    function mutation_invalidMsgValue(
        FuzzTestContext memory context,
        MutationState memory /* mutationState */
    ) external {
        AdvancedOrder memory order = context.executionState.orders[0];

        BasicOrderType orderType = order.getBasicOrderType();

        // BasicOrderType 0-7 are payable Native-Token routes
        if (uint8(orderType) < 8) {
            context.executionState.value = 0;
            // BasicOrderType 8 and above are nonpayable Token-Token routes
        } else {
            vm.deal(context.executionState.caller, 1);
            context.executionState.value = 1;
        }

        exec(context);
    }

    function mutation_insufficientNativeTokensSupplied(
        FuzzTestContext memory context,
        MutationState memory /* mutationState */
    ) external {
        uint256 minimumRequired = context.expectations.minimumValue;

        context.executionState.value = minimumRequired - 1;

        exec(context);
    }

    function mutation_criteriaNotEnabledForItem(
        FuzzTestContext memory context,
        MutationState memory /* mutationState */
    ) external {
        CriteriaResolver[] memory oldResolvers = context
            .executionState
            .criteriaResolvers;
        CriteriaResolver[] memory newResolvers = new CriteriaResolver[](
            oldResolvers.length + 1
        );
        for (uint256 i = 0; i < oldResolvers.length; ++i) {
            newResolvers[i] = oldResolvers[i];
        }

        uint256 orderIndex;
        Side side;

        for (
            ;
            orderIndex < context.executionState.orders.length;
            ++orderIndex
        ) {
            if (context.ineligibleWhenUnavailable(orderIndex)) {
                continue;
            }

            AdvancedOrder memory order = context.executionState.previewedOrders[
                orderIndex
            ];
            if (order.parameters.offer.length > 0) {
                side = Side.OFFER;
                break;
            } else if (order.parameters.consideration.length > 0) {
                side = Side.CONSIDERATION;
                break;
            }
        }

        newResolvers[oldResolvers.length] = CriteriaResolver({
            orderIndex: orderIndex,
            side: side,
            index: 0,
            identifier: 0,
            criteriaProof: new bytes32[](0)
        });

        context.executionState.criteriaResolvers = newResolvers;

        exec(context);
    }

    function mutation_invalidSignature(
        FuzzTestContext memory context,
        MutationState memory mutationState
    ) external {
        uint256 orderIndex = mutationState.selectedOrderIndex;
        AdvancedOrder memory order = context.executionState.orders[orderIndex];

        // TODO: fuzz on size of invalid signature
        order.signature = "";

        exec(context);
    }

    function mutation_invalidSigner_BadSignature(
        FuzzTestContext memory context,
        MutationState memory mutationState
    ) external {
        uint256 orderIndex = mutationState.selectedOrderIndex;
        AdvancedOrder memory order = context.executionState.orders[orderIndex];

        order.signature[0] = bytes1(uint8(order.signature[0]) ^ 0x01);

        exec(context);
    }

    function mutation_invalidSigner_ModifiedOrder(
        FuzzTestContext memory context,
        MutationState memory mutationState
    ) external {
        uint256 orderIndex = mutationState.selectedOrderIndex;
        AdvancedOrder memory order = context.executionState.orders[orderIndex];

        order.parameters.salt ^= 0x01;

        exec(context);
    }

    function mutation_badSignatureV(
        FuzzTestContext memory context,
        MutationState memory mutationState
    ) external {
        uint256 orderIndex = mutationState.selectedOrderIndex;
        AdvancedOrder memory order = context.executionState.orders[orderIndex];

        order.signature[64] = 0xff;

        exec(context);
    }

    function mutation_badContractSignature_BadSignature(
        FuzzTestContext memory context,
        MutationState memory mutationState
    ) external {
        uint256 orderIndex = mutationState.selectedOrderIndex;
        AdvancedOrder memory order = context.executionState.orders[orderIndex];

        if (order.signature.length == 0) {
            order.signature = new bytes(1);
        }

        order.signature[0] ^= 0x01;

        exec(context);
    }

    function mutation_badContractSignature_ModifiedOrder(
        FuzzTestContext memory context,
        MutationState memory mutationState
    ) external {
        uint256 orderIndex = mutationState.selectedOrderIndex;
        AdvancedOrder memory order = context.executionState.orders[orderIndex];

        order.parameters.salt ^= 0x01;

        exec(context);
    }

    function mutation_badContractSignature_MissingMagic(
        FuzzTestContext memory context,
        MutationState memory mutationState
    ) external {
        uint256 orderIndex = mutationState.selectedOrderIndex;
        AdvancedOrder memory order = context.executionState.orders[orderIndex];

        EIP1271Offerer(payable(order.parameters.offerer)).returnEmpty();

        exec(context);
    }

    function mutation_considerationLengthNotEqualToTotalOriginal_ExtraItems(
        FuzzTestContext memory context,
        MutationState memory mutationState
    ) external {
        uint256 orderIndex = mutationState.selectedOrderIndex;
        AdvancedOrder memory order = context.executionState.orders[orderIndex];
        order.parameters.totalOriginalConsiderationItems =
            order.parameters.consideration.length -
            1;

        exec(context);
    }

    function mutation_considerationLengthNotEqualToTotalOriginal_MissingItems(
        FuzzTestContext memory context,
        MutationState memory mutationState
    ) external {
        uint256 orderIndex = mutationState.selectedOrderIndex;
        AdvancedOrder memory order = context.executionState.orders[orderIndex];
        order.parameters.totalOriginalConsiderationItems =
            order.parameters.consideration.length +
            1;

        exec(context);
    }

    function mutation_missingOriginalConsiderationItems(
        FuzzTestContext memory context,
        MutationState memory mutationState
    ) external {
        uint256 orderIndex = mutationState.selectedOrderIndex;
        AdvancedOrder memory order = context.executionState.orders[orderIndex];
        order.parameters.totalOriginalConsiderationItems =
            order.parameters.consideration.length +
            1;

        exec(context);
    }

    function mutation_invalidTime_NotStarted(
        FuzzTestContext memory context,
        MutationState memory mutationState
    ) external {
        uint256 orderIndex = mutationState.selectedOrderIndex;
        AdvancedOrder memory order = context.executionState.orders[orderIndex];

        order.parameters.startTime = block.timestamp + 1;
        order.parameters.endTime = block.timestamp + 2;

        exec(context);
    }

    function mutation_invalidTime_Expired(
        FuzzTestContext memory context,
        MutationState memory mutationState
    ) external {
        uint256 orderIndex = mutationState.selectedOrderIndex;
        AdvancedOrder memory order = context.executionState.orders[orderIndex];

        order.parameters.startTime = block.timestamp - 1;
        order.parameters.endTime = block.timestamp;

        exec(context);
    }

    function mutation_invalidConduit(
        FuzzTestContext memory context,
        MutationState memory mutationState
    ) external {
        // Note: We should also adjust approvals for any items approved on the
        // old conduit, but the error here will be thrown before transfers
        // begin to occur.
        uint256 orderIndex = mutationState.selectedOrderIndex;
        AdvancedOrder memory order = context.executionState.orders[orderIndex];

        order.parameters.conduitKey = keccak256("invalid conduit");
        if (
            context.advancedOrdersSpace.orders[orderIndex].signatureMethod ==
            SignatureMethod.VALIDATE
        ) {
            order.inscribeOrderStatusValidated(true, context.seaport);
        } else if (context.executionState.caller != order.parameters.offerer) {
            AdvancedOrdersSpaceGenerator._signOrders(
                context.advancedOrdersSpace,
                context.executionState.orders,
                context.generatorContext
            );
        }
        context = context.withDerivedFulfillments();
        if (
            context.advancedOrdersSpace.orders[orderIndex].signatureMethod ==
            SignatureMethod.VALIDATE
        ) {
            order.inscribeOrderStatusValidated(true, context.seaport);
        }

        exec(context);
    }

    function mutation_badFraction_NoFill(
        FuzzTestContext memory context,
        MutationState memory mutationState
    ) external {
        uint256 orderIndex = mutationState.selectedOrderIndex;
        AdvancedOrder memory order = context.executionState.orders[orderIndex];

        order.numerator = 0;

        exec(context);
    }

    function mutation_badFraction_Overfill(
        FuzzTestContext memory context,
        MutationState memory mutationState
    ) external {
        uint256 orderIndex = mutationState.selectedOrderIndex;
        AdvancedOrder memory order = context.executionState.orders[orderIndex];

        // TODO: fuzz on a range of potential overfill amounts
        order.numerator = 2;
        order.denominator = 1;

        exec(context);
    }

    function mutation_orderIsCancelled(
        FuzzTestContext memory context,
        MutationState memory mutationState
    ) external {
        bytes32 orderHash = mutationState.selectedOrderHash;
        FuzzInscribers.inscribeOrderStatusCancelled(
            orderHash,
            true,
            context.seaport
        );

        exec(context);
    }

    function mutation_orderAlreadyFilled(
        FuzzTestContext memory context,
        MutationState memory mutationState
    ) external {
        AdvancedOrder memory order = mutationState.selectedOrder;

        order.inscribeOrderStatusNumeratorAndDenominator(1, 1, context.seaport);

        exec(context);
    }

    function mutation_cannotCancelOrder(
        FuzzTestContext memory context,
        MutationState memory mutationState
    ) external {
        AdvancedOrder memory order = mutationState.selectedOrder;

        context.executionState.caller = address(
            uint160(order.parameters.offerer) - 1
        );

        exec(context);
    }

    function mutation_badFraction_partialContractOrder(
        FuzzTestContext memory context,
        MutationState memory mutationState
    ) external {
        uint256 orderIndex = mutationState.selectedOrderIndex;
        AdvancedOrder memory order = context.executionState.orders[orderIndex];

        order.numerator = 6;
        order.denominator = 9;

        exec(context);
    }

    function mutation_invalidFulfillmentComponentData(
        FuzzTestContext memory context
    ) external {
        if (context.executionState.fulfillments.length != 0) {
            context
                .executionState
                .fulfillments[0]
                .considerationComponents[0]
                .orderIndex = context.executionState.orders.length;
        }

        if (context.executionState.offerFulfillments.length != 0) {
            context.executionState.offerFulfillments[0][0].orderIndex = context
                .executionState
                .orders
                .length;
        }

        if (context.executionState.considerationFulfillments.length != 0) {
            context
            .executionState
            .considerationFulfillments[0][0].orderIndex = context
                .executionState
                .orders
                .length;
        }

        exec(context);
    }

    function mutation_missingFulfillmentComponentOnAggregation(
        FuzzTestContext memory context,
        MutationState memory mutationState
    ) external {
        if (mutationState.side == Side.OFFER) {
            if (context.executionState.offerFulfillments.length == 0) {
                context
                    .executionState
                    .offerFulfillments = new FulfillmentComponent[][](1);
            } else {
                context.executionState.offerFulfillments[
                    0
                ] = new FulfillmentComponent[](0);
            }
        } else if (mutationState.side == Side.CONSIDERATION) {
            context.executionState.considerationFulfillments[
                0
            ] = new FulfillmentComponent[](0);
        }

        exec(context);
    }

    function mutation_invalidMerkleProof(
        FuzzTestContext memory context,
        MutationState memory mutationState
    ) external {
        uint256 criteriaResolverIndex = mutationState
            .selectedCriteriaResolverIndex;
        CriteriaResolver memory resolver = context
            .executionState
            .criteriaResolvers[criteriaResolverIndex];

        bytes32 firstProofElement = resolver.criteriaProof[0];
        resolver.criteriaProof[0] = bytes32(uint256(firstProofElement) ^ 1);

        exec(context);
    }

    function mutation_offerAndConsiderationRequiredOnFulfillment(
        FuzzTestContext memory context
    ) external {
        context.executionState.fulfillments[0] = Fulfillment({
            offerComponents: new FulfillmentComponent[](0),
            considerationComponents: new FulfillmentComponent[](0)
        });

        exec(context);
    }

    function mutation_mismatchedFulfillmentOfferAndConsiderationComponents_Modified(
        FuzzTestContext memory context
    ) external {
        FulfillmentComponent[] memory firstOfferComponents = (
            context.executionState.fulfillments[0].offerComponents
        );

        for (uint256 i = 0; i < firstOfferComponents.length; ++i) {
            FulfillmentComponent memory component = (firstOfferComponents[i]);
            address token = context
                .executionState
                .orders[component.orderIndex]
                .parameters
                .offer[component.itemIndex]
                .token;
            address modifiedToken = address(uint160(token) ^ 1);
            context
                .executionState
                .orders[component.orderIndex]
                .parameters
                .offer[component.itemIndex]
                .token = modifiedToken;
        }

        for (uint256 i = 0; i < context.executionState.orders.length; ++i) {
            AdvancedOrder memory order = context.executionState.orders[i];

            if (
                context.advancedOrdersSpace.orders[i].signatureMethod ==
                SignatureMethod.VALIDATE
            ) {
                order.inscribeOrderStatusValidated(true, context.seaport);
            } else if (
                context.executionState.caller != order.parameters.offerer
            ) {
                AdvancedOrdersSpaceGenerator._signOrders(
                    context.advancedOrdersSpace,
                    context.executionState.orders,
                    context.generatorContext
                );
            }
        }

        exec(context);
    }

    function mutation_mismatchedFulfillmentOfferAndConsiderationComponents_Swapped(
        FuzzTestContext memory context
    ) external {
        FulfillmentComponent[] memory firstOfferComponents = (
            context.executionState.fulfillments[0].offerComponents
        );

        FulfillmentComponent memory firstOfferComponent = (
            firstOfferComponents[0]
        );

        SpentItem memory item = context
            .executionState
            .orderDetails[firstOfferComponent.orderIndex]
            .offer[firstOfferComponent.itemIndex];
        uint256 i = 1;
        for (; i < context.executionState.fulfillments.length; ++i) {
            FulfillmentComponent memory considerationComponent = (
                context.executionState.fulfillments[i].considerationComponents[
                    0
                ]
            );
            ReceivedItem memory compareItem = context
                .executionState
                .orderDetails[considerationComponent.orderIndex]
                .consideration[considerationComponent.itemIndex];
            if (
                item.itemType != compareItem.itemType ||
                item.token != compareItem.token ||
                item.identifier != compareItem.identifier
            ) {
                break;
            }
        }

        // swap offer components
        FulfillmentComponent[] memory swappedOfferComponents = (
            context.executionState.fulfillments[i].offerComponents
        );

        bytes32 swappedPointer;
        assembly {
            swappedPointer := swappedOfferComponents
            swappedOfferComponents := firstOfferComponents
            firstOfferComponents := swappedPointer
        }

        context
            .executionState
            .fulfillments[0]
            .offerComponents = firstOfferComponents;
        context
            .executionState
            .fulfillments[i]
            .offerComponents = swappedOfferComponents;

        exec(context);
    }

    function mutation_invalidWildcardProof(
        FuzzTestContext memory context,
        MutationState memory mutationState
    ) external {
        uint256 criteriaResolverIndex = mutationState
            .selectedCriteriaResolverIndex;
        CriteriaResolver memory resolver = context
            .executionState
            .criteriaResolvers[criteriaResolverIndex];

        bytes32[] memory criteriaProof = new bytes32[](1);
        resolver.criteriaProof = criteriaProof;

        exec(context);
    }

    function mutation_orderCriteriaResolverOutOfRange(
        FuzzTestContext memory context,
        MutationState memory /* mutationState */
    ) external {
        CriteriaResolver[] memory oldResolvers = context
            .executionState
            .criteriaResolvers;
        CriteriaResolver[] memory newResolvers = new CriteriaResolver[](
            oldResolvers.length + 1
        );
        for (uint256 i = 0; i < oldResolvers.length; ++i) {
            newResolvers[i] = oldResolvers[i];
        }

        newResolvers[oldResolvers.length] = CriteriaResolver({
            orderIndex: context.executionState.orders.length,
            side: Side.OFFER,
            index: 0,
            identifier: 0,
            criteriaProof: new bytes32[](0)
        });

        context.executionState.criteriaResolvers = newResolvers;

        exec(context);
    }

    function mutation_offerCriteriaResolverOutOfRange(
        FuzzTestContext memory context,
        MutationState memory mutationState
    ) external {
        uint256 criteriaResolverIndex = mutationState
            .selectedCriteriaResolverIndex;
        CriteriaResolver memory resolver = context
            .executionState
            .criteriaResolvers[criteriaResolverIndex];

        OrderDetails memory order = context.executionState.orderDetails[
            resolver.orderIndex
        ];
        resolver.index = order.offer.length;

        exec(context);
    }

    function mutation_considerationCriteriaResolverOutOfRange(
        FuzzTestContext memory context,
        MutationState memory mutationState
    ) external {
        uint256 criteriaResolverIndex = mutationState
            .selectedCriteriaResolverIndex;
        CriteriaResolver memory resolver = context
            .executionState
            .criteriaResolvers[criteriaResolverIndex];

        OrderDetails memory order = context.executionState.orderDetails[
            resolver.orderIndex
        ];
        resolver.index = order.consideration.length;

        exec(context);
    }

    function mutation_unresolvedCriteria(
        FuzzTestContext memory context,
        MutationState memory mutationState
    ) external {
        uint256 criteriaResolverIndex = mutationState
            .selectedCriteriaResolverIndex;

        CriteriaResolver[] memory oldResolvers = context
            .executionState
            .criteriaResolvers;
        CriteriaResolver[] memory newResolvers = new CriteriaResolver[](
            oldResolvers.length - 1
        );
        for (uint256 i = 0; i < criteriaResolverIndex; ++i) {
            newResolvers[i] = oldResolvers[i];
        }

        for (
            uint256 i = criteriaResolverIndex + 1;
            i < oldResolvers.length;
            ++i
        ) {
            newResolvers[i - 1] = oldResolvers[i];
        }

        context.executionState.criteriaResolvers = newResolvers;

        exec(context);
    }

    function mutation_missingItemAmount_OfferItem_FulfillAvailable(
        FuzzTestContext memory context,
        MutationState memory /* mutationState */
    ) external {
        for (
            uint256 i;
            i < context.executionState.offerFulfillments.length;
            i++
        ) {
            FulfillmentComponent memory fulfillmentComponent = context
                .executionState
                .offerFulfillments[i][0];

            AdvancedOrder memory order = context.executionState.orders[
                fulfillmentComponent.orderIndex
            ];

            if (
                context
                    .executionState
                    .orderDetails[fulfillmentComponent.orderIndex]
                    .offer[fulfillmentComponent.itemIndex]
                    .itemType != ItemType.ERC721
            ) {
                order
                    .parameters
                    .offer[fulfillmentComponent.itemIndex]
                    .startAmount = 0;
                order
                    .parameters
                    .offer[fulfillmentComponent.itemIndex]
                    .endAmount = 0;

                if (order.parameters.orderType == OrderType.CONTRACT) {
                    HashCalldataContractOfferer(
                        payable(order.parameters.offerer)
                    ).addItemAmountMutation(
                        Side.OFFER,
                        fulfillmentComponent.itemIndex,
                        0,
                        context.executionState.orderHashes[fulfillmentComponent.orderIndex]
                    );
                }

                if (
                    context
                        .advancedOrdersSpace
                        .orders[fulfillmentComponent.orderIndex]
                        .signatureMethod == SignatureMethod.VALIDATE
                ) {
                    order.inscribeOrderStatusValidated(true, context.seaport);
                } else {
                    AdvancedOrdersSpaceGenerator._signOrders(
                        context.advancedOrdersSpace,
                        context.executionState.orders,
                        context.generatorContext
                    );
                }

                break;
            }
        }

        exec(context);
    }

    function mutation_missingItemAmount_OfferItem(
        FuzzTestContext memory context,
        MutationState memory mutationState
    ) external {
        uint256 orderIndex = mutationState.selectedOrderIndex;
        AdvancedOrder memory order = context.executionState.orders[orderIndex];

        uint256 firstNon721OfferItem;
        for (uint256 i; i < order.parameters.offer.length; i++) {
            OfferItem memory item = order.parameters.offer[i];
            if (
                item.itemType != ItemType.ERC721 &&
                item.itemType != ItemType.ERC721_WITH_CRITERIA
            ) {
                firstNon721OfferItem = i;
                break;
            }
        }

        order.parameters.offer[firstNon721OfferItem].startAmount = 0;
        order.parameters.offer[firstNon721OfferItem].endAmount = 0;

        if (
            context.advancedOrdersSpace.orders[orderIndex].signatureMethod ==
            SignatureMethod.VALIDATE
        ) {
            order.inscribeOrderStatusValidated(true, context.seaport);
        } else if (context.executionState.caller != order.parameters.offerer) {
            AdvancedOrdersSpaceGenerator._signOrders(
                context.advancedOrdersSpace,
                context.executionState.orders,
                context.generatorContext
            );
        }

        exec(context);
    }

    function mutation_missingItemAmount_ConsiderationItem(
        FuzzTestContext memory context,
        MutationState memory mutationState
    ) external {
        uint256 orderIndex = mutationState.selectedOrderIndex;
        AdvancedOrder memory order = context.executionState.orders[orderIndex];

        uint256 firstNon721ConsiderationItem;
        for (uint256 i; i < order.parameters.consideration.length; i++) {
            ConsiderationItem memory item = order.parameters.consideration[i];
            if (
                item.itemType != ItemType.ERC721 &&
                item.itemType != ItemType.ERC721_WITH_CRITERIA
            ) {
                firstNon721ConsiderationItem = i;
                break;
            }
        }

        order
            .parameters
            .consideration[firstNon721ConsiderationItem]
            .startAmount = 0;
        order
            .parameters
            .consideration[firstNon721ConsiderationItem]
            .endAmount = 0;

        if (order.parameters.orderType == OrderType.CONTRACT) {
            HashCalldataContractOfferer(
                payable(order.parameters.offerer)
            ).addItemAmountMutation(
                Side.CONSIDERATION,
                firstNon721ConsiderationItem,
                0,
                mutationState.selectedOrderHash
            );
        }

        if (
            context.advancedOrdersSpace.orders[orderIndex].signatureMethod ==
            SignatureMethod.VALIDATE
        ) {
            order.inscribeOrderStatusValidated(true, context.seaport);
        } else if (context.executionState.caller != order.parameters.offerer) {
            AdvancedOrdersSpaceGenerator._signOrders(
                context.advancedOrdersSpace,
                context.executionState.orders,
                context.generatorContext
            );
        }

        exec(context);
    }

    function mutation_noContract(
        FuzzTestContext memory context,
        MutationState memory mutationState
    ) external {
        address targetContract;

        for (
            uint256 i;
            i < context.expectations.expectedExplicitExecutions.length;
            i++
        ) {
            address candidate = context
                .expectations
                .expectedExplicitExecutions[i]
                .item
                .token;

            if (candidate != address(0)) {
                targetContract = candidate;
                break;
            }
        }

        for (uint256 i; i < context.executionState.orders.length; i++) {
            AdvancedOrder memory order = context.executionState.orders[i];

            for (uint256 j; j < order.parameters.consideration.length; j++) {
                ConsiderationItem memory item = order.parameters.consideration[
                    j
                ];
                if (item.token == targetContract) {
                    item.token = mutationState.selectedArbitraryAddress;
                }
            }

            for (uint256 j; j < order.parameters.offer.length; j++) {
                OfferItem memory item = order.parameters.offer[j];
                if (item.token == targetContract) {
                    item.token = mutationState.selectedArbitraryAddress;
                }
            }

            if (
                context.advancedOrdersSpace.orders[i].signatureMethod ==
                SignatureMethod.VALIDATE
            ) {
                order.inscribeOrderStatusValidated(true, context.seaport);
            } else if (
                context.executionState.caller != order.parameters.offerer
            ) {
                AdvancedOrdersSpaceGenerator._signOrders(
                    context.advancedOrdersSpace,
                    context.executionState.orders,
                    context.generatorContext
                );
            }
        }

        exec(context);
    }

    function mutation_unusedItemParameters_Token(
        FuzzTestContext memory context,
        MutationState memory mutationState
    ) external {
        uint256 orderIndex = mutationState.selectedOrderIndex;
        AdvancedOrder memory order = context.executionState.orders[orderIndex];

        // Add nonzero token address to first native item
        bool nativeItemFound;
        for (uint256 i; i < order.parameters.offer.length; i++) {
            OfferItem memory item = order.parameters.offer[i];
            if (item.itemType == ItemType.NATIVE) {
                item.token = address(1);
                nativeItemFound = true;
                break;
            }
        }

        if (!nativeItemFound) {
            for (uint256 i; i < order.parameters.consideration.length; i++) {
                ConsiderationItem memory item = order.parameters.consideration[
                    i
                ];

                if (item.itemType == ItemType.NATIVE) {
                    item.token = address(1);
                    nativeItemFound = true;
                    break;
                }
            }
        }

        // Re-sign order
        if (
            context.advancedOrdersSpace.orders[orderIndex].signatureMethod ==
            SignatureMethod.VALIDATE
        ) {
            order.inscribeOrderStatusValidated(true, context.seaport);
        } else if (context.executionState.caller != order.parameters.offerer) {
            AdvancedOrdersSpaceGenerator._signOrders(
                context.advancedOrdersSpace,
                context.executionState.orders,
                context.generatorContext
            );
        }

        exec(context);
    }

    function mutation_unusedItemParameters_Identifier(
        FuzzTestContext memory context,
        MutationState memory mutationState
    ) external {
        uint256 orderIndex = mutationState.selectedOrderIndex;
        AdvancedOrder memory order = context.executionState.orders[orderIndex];

        // Add nonzero identifierOrCriteria to first valid item
        bool validItemFound;
        for (uint256 i; i < order.parameters.offer.length; i++) {
            OfferItem memory item = order.parameters.offer[i];
            if (
                item.itemType == ItemType.ERC20 ||
                item.itemType == ItemType.NATIVE
            ) {
                item.identifierOrCriteria = 1;
                validItemFound = true;
                break;
            }
        }

        if (!validItemFound) {
            for (uint256 i; i < order.parameters.consideration.length; i++) {
                ConsiderationItem memory item = order.parameters.consideration[
                    i
                ];
                if (
                    item.itemType == ItemType.ERC20 ||
                    item.itemType == ItemType.NATIVE
                ) {
                    item.identifierOrCriteria = 1;
                    validItemFound = true;
                    break;
                }
            }
        }

        // Re-sign order
        if (
            context.advancedOrdersSpace.orders[orderIndex].signatureMethod ==
            SignatureMethod.VALIDATE
        ) {
            order.inscribeOrderStatusValidated(true, context.seaport);
        } else if (context.executionState.caller != order.parameters.offerer) {
            AdvancedOrdersSpaceGenerator._signOrders(
                context.advancedOrdersSpace,
                context.executionState.orders,
                context.generatorContext
            );
        }

        exec(context);
    }

<<<<<<< HEAD
    function mutation_invalidERC721TransferAmount(
        FuzzTestContext memory context,
        MutationState memory mutationState
    ) external {
        console.log(context.actionName());
        uint256 orderIndex = mutationState.selectedOrderIndex;
        AdvancedOrder memory order = context.executionState.orders[orderIndex];

        // Add invalid amount to first valid item
        bool validItemFound;
        for (uint256 i; i < order.parameters.offer.length; i++) {
            OfferItem memory item = order.parameters.offer[i];
            if (
                item.itemType == ItemType.ERC721 ||
                item.itemType == ItemType.ERC721_WITH_CRITERIA
            ) {
                item.startAmount = 2;
                item.endAmount = 2;
                validItemFound = true;
                break;
            }
        }

        if (!validItemFound) {
            for (uint256 i; i < order.parameters.consideration.length; i++) {
                ConsiderationItem memory item = order.parameters.consideration[
                    i
                ];
                if (
                    item.itemType == ItemType.ERC721 ||
                    item.itemType == ItemType.ERC721_WITH_CRITERIA
                ) {
                    item.startAmount = 2;
                    item.endAmount = 2;
                    validItemFound = true;
                    break;
                }
            }
        }

        // Re-sign order
        if (
            context.advancedOrdersSpace.orders[orderIndex].signatureMethod ==
            SignatureMethod.VALIDATE
        ) {
            order.inscribeOrderStatusValidated(true, context.seaport);
        } else if (context.executionState.caller != order.parameters.offerer) {
            AdvancedOrdersSpaceGenerator._signOrders(
                context.advancedOrdersSpace,
                context.executionState.orders,
                context.generatorContext
            );
        }
=======
    function mutation_considerationNotMet(
        FuzzTestContext memory context,
        MutationState memory mutationState
    ) external {
        uint256 orderIndex = mutationState.selectedOrderIndex;
        AdvancedOrder memory order = context.executionState.orders[orderIndex];    

        ConsiderationItem[] memory newConsideration = new ConsiderationItem[](
            order.parameters.consideration.length + 1
        );
        for (uint256 i; i < order.parameters.consideration.length; i++) {
            newConsideration[i] = order.parameters.consideration[i];
        }
        newConsideration[
            order.parameters.consideration.length
        ] = ConsiderationItemLib
            .empty()
            .withItemType(ItemType.NATIVE)
            .withAmount(100);
        order.parameters.consideration = newConsideration;
        
        exec(context);
    }

    function mutation_partialFillsNotEnabledForOrder(
        FuzzTestContext memory context,
        MutationState memory mutationState
    ) external {
        uint256 orderIndex = mutationState.selectedOrderIndex;
        AdvancedOrder memory order = context.executionState.orders[orderIndex];

        order.numerator = 1;
        order.denominator = 10;
>>>>>>> 79635577

        exec(context);
    }
}<|MERGE_RESOLUTION|>--- conflicted
+++ resolved
@@ -1333,54 +1333,24 @@
         return true;
     }
 
-<<<<<<< HEAD
     function ineligibleForInvalidERC721TransferAmount(
-=======
-
-    function ineligibleForConsiderationNotMet(
->>>>>>> 79635577
         AdvancedOrder memory order,
         uint256 orderIndex,
         FuzzTestContext memory context
     ) internal view returns (bool) {
-<<<<<<< HEAD
         bytes4 action = context.action();
         if (
             action == context.seaport.fulfillAvailableAdvancedOrders.selector ||
             action == context.seaport.matchAdvancedOrders.selector ||
             action == context.seaport.fulfillAdvancedOrder.selector
-=======
-        // Method must be fulfill or match
-        bytes4 action = context.action();
-        if (
-            action != context.seaport.fulfillAvailableAdvancedOrders.selector &&
-            action != context.seaport.fulfillAvailableOrders.selector &&
-            action != context.seaport.matchAdvancedOrders.selector &&
-            action != context.seaport.matchOrders.selector
->>>>>>> 79635577
-        ) {
-            return true;
-        }
-
-<<<<<<< HEAD
-=======
-        // TODO: Probably overfiltering
-        if (order.numerator != order.denominator) {
-            return true;
-        }
-
-        // Must not be a contract order
-        if (order.parameters.orderType == OrderType.CONTRACT) {
-            return true;
-        }
-
-        // Order must be available
->>>>>>> 79635577
+        ) {
+            return true;
+        }
+
         if (!context.expectations.expectedAvailableOrders[orderIndex]) {
             return true;
         }
 
-<<<<<<< HEAD
         if (ineligibleWhenOrderHasRebates(order, orderIndex, context)) {
             return true;
         }
@@ -1394,6 +1364,7 @@
                 return false;
             }
         }
+
         for (uint256 i; i < order.parameters.consideration.length; i++) {
             ConsiderationItem memory item = order.parameters.consideration[i];
             if (
@@ -1405,7 +1376,40 @@
         }
 
         return true;
-=======
+    }
+
+    function ineligibleForConsiderationNotMet(
+        AdvancedOrder memory order,
+        uint256 orderIndex,
+        FuzzTestContext memory context
+    ) internal view returns (bool) {
+        // Method must be fulfill or match
+        bytes4 action = context.action();
+        if (
+            action != context.seaport.fulfillAvailableAdvancedOrders.selector &&
+            action != context.seaport.fulfillAvailableOrders.selector &&
+            action != context.seaport.matchAdvancedOrders.selector &&
+            action != context.seaport.matchOrders.selector
+        ) {
+            return true;
+        }
+
+        // TODO: Probably overfiltering
+        if (order.numerator != order.denominator) {
+            return true;
+        }
+
+        // Must not be a contract order
+        if (order.parameters.orderType == OrderType.CONTRACT) {
+            return true;
+        }
+
+        // Order must be available
+
+        if (!context.expectations.expectedAvailableOrders[orderIndex]) {
+            return true;
+        }
+
         // Order must have at least one consideration item
         if (order.parameters.consideration.length == 0) {
             return true;
@@ -1447,7 +1451,6 @@
         }
 
         return false;
->>>>>>> 79635577
     }
 }
 
@@ -2685,7 +2688,6 @@
         exec(context);
     }
 
-<<<<<<< HEAD
     function mutation_invalidERC721TransferAmount(
         FuzzTestContext memory context,
         MutationState memory mutationState
@@ -2739,7 +2741,10 @@
                 context.generatorContext
             );
         }
-=======
+
+        exec(context);
+    }
+
     function mutation_considerationNotMet(
         FuzzTestContext memory context,
         MutationState memory mutationState
@@ -2773,7 +2778,6 @@
 
         order.numerator = 1;
         order.denominator = 10;
->>>>>>> 79635577
 
         exec(context);
     }
