--- conflicted
+++ resolved
@@ -90,32 +90,6 @@
       - run: yarn build:ref
       - run: yarn test:ref
 
-<<<<<<< HEAD
-  forge-lite:
-    name: Run "Lite" Forge Tests (via_ir = false; fuzz_runs = 1000)
-    runs-on: ubuntu-latest
-    timeout-minutes: 60
-    steps:
-      - uses: actions/checkout@v3
-        with:
-          submodules: recursive
-
-      - name: Install Foundry
-        uses: foundry-rs/foundry-toolchain@v1
-        with:
-          version: nightly
-
-      - name: Install forge dependencies
-        run: forge install
-
-      - name: Precompile reference using 0.8.13 and via-ir=false
-        run: FOUNDRY_PROFILE=reference forge build
-
-      - name: Run tests
-        run: FOUNDRY_PROFILE=lite forge test -vvv
-
-=======
->>>>>>> 23ca1dca
   forge:
     name: Run Forge Tests (via_ir = true; fuzz_runs = 5000)
     runs-on: ubuntu-latest
