--- conflicted
+++ resolved
@@ -508,13 +508,9 @@
       const newStatus = await marketplaceContract.getOrderStatus(orderHash);
       expect({ ...newStatus }).to.deep.eq(buildOrderStatus(false, true, 0, 0));
     });
-<<<<<<< HEAD
+
     it("Reverts if consideration array length doesn't match", async () => {
       // Seller mints an nft
-=======
-    it("Skip validation for contract order", async () => {
-      // Seller mints an nft (FULL_OPEN order)
->>>>>>> 49ca7c67
       const nftId = await mintAndApprove721(
         seller,
         marketplaceContract.address
@@ -528,26 +524,15 @@
         getItemETH(parseEther("1"), parseEther("1"), owner.address),
       ];
 
-<<<<<<< HEAD
-      const { order } = await createOrder(
-=======
       const { order, orderHash } = await createOrder(
->>>>>>> 49ca7c67
-        seller,
-        zone,
-        offer,
-        consideration,
-        0 // FULL_OPEN
-      );
-
-<<<<<<< HEAD
+
       order.parameters.totalOriginalConsiderationItems = 2;
 
       // cannot validate when consideration array length is different than total original consideration
       await expect(
         marketplaceContract.connect(seller).validate([order])
       ).to.be.revertedWith("ExtraOriginalConsiderationItems");
-=======
+
       const initialStatus = await marketplaceContract.getOrderStatus(orderHash);
       expect({ ...initialStatus }).to.deep.eq(
         buildOrderStatus(false, false, 0, 0)
@@ -631,7 +616,6 @@
       expect(event?.event).to.equal("OrderValidated");
 
       expect(event?.args?.orderHash).to.equal(orderHash);
->>>>>>> 49ca7c67
     });
   });
 
