--- conflicted
+++ resolved
@@ -208,8 +208,6 @@
      * @param context The test context.
      */
     function setUpOfferItems(FuzzTestContext memory context) public {
-<<<<<<< HEAD
-=======
         OrderDetails[] memory orderDetails = toOrderDetails(
             context.orders,
             context.criteriaResolvers
@@ -218,7 +216,6 @@
             context.seaport.matchAdvancedOrders.selector ||
             context.action() == context.seaport.matchOrders.selector;
 
->>>>>>> 8015266a
         // Iterate over orders and mint/approve as necessary.
         for (uint256 i; i < context.orderDetails.length; ++i) {
             if (!context.expectedAvailableOrders[i]) continue;
@@ -345,12 +342,6 @@
             return;
         }
 
-<<<<<<< HEAD
-        // Naive implementation for now
-        // TODO: - If recipient is not caller, we need to mint everything
-        //       - For matchOrders, we don't need to do any setup
-=======
->>>>>>> 8015266a
         // Iterate over orders and mint/approve as necessary.
         for (uint256 i; i < context.orderDetails.length; ++i) {
             if (!context.expectedAvailableOrders[i]) continue;
